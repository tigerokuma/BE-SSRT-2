// src/app.module.ts
<<<<<<< HEAD
import { Module } from '@nestjs/common';
import { WatchlistModule } from './features/watchlist/watchlist.module';
import { ActivityModule } from './features/activity/activity.module';
import { PrismaModule } from './common/prisma/prisma.module';
import { QueueModule } from './common/queue/queue.module';
import { GraphModule } from './features/graph/graph.module';
import { ConfigModule } from '@nestjs/config';
import { PackagesModule } from './features/packages/packages.module';

@Module({
  imports: [
    ConfigModule.forRoot({
      isGlobal: true, // Loads .env automatically
    }),
    WatchlistModule,
    ActivityModule,
    PrismaModule,
    QueueModule,
    PackagesModule,
    GraphModule
  ],
=======
import {Module} from '@nestjs/common';
import {WatchlistModule} from './features/watchlist/watchlist.module';
import {PrismaModule} from './common/prisma/prisma.module';
import {GraphModule} from './features/graph/graph.module';
import {ConfigModule} from '@nestjs/config';
import {PackagesModule} from './features/packages/packages.module';
import { UserModule } from './features/user/user.module';
import { AuthModule } from './features/auth/auth.module';
import { SbomModule } from './features/sbom/sbom.module';

@Module({
    imports: [
        ConfigModule.forRoot({
            isGlobal: true, // Loads .env automatically
        }),
        ConfigModule,
        PackagesModule,
        WatchlistModule,
        SbomModule,
        PrismaModule,
        GraphModule,
        UserModule,
        AuthModule
    ],
>>>>>>> 9c233e55
})
export class AppModule {}<|MERGE_RESOLUTION|>--- conflicted
+++ resolved
@@ -1,5 +1,4 @@
 // src/app.module.ts
-<<<<<<< HEAD
 import { Module } from '@nestjs/common';
 import { WatchlistModule } from './features/watchlist/watchlist.module';
 import { ActivityModule } from './features/activity/activity.module';
@@ -8,6 +7,9 @@
 import { GraphModule } from './features/graph/graph.module';
 import { ConfigModule } from '@nestjs/config';
 import { PackagesModule } from './features/packages/packages.module';
+import { UserModule } from './features/user/user.module';
+import { AuthModule } from './features/auth/auth.module';
+import { SbomModule } from './features/sbom/sbom.module';
 
 @Module({
   imports: [
@@ -19,33 +21,10 @@
     PrismaModule,
     QueueModule,
     PackagesModule,
-    GraphModule
+    GraphModule,
+    SbomModule,
+    UserModule,
+    AuthModule
   ],
-=======
-import {Module} from '@nestjs/common';
-import {WatchlistModule} from './features/watchlist/watchlist.module';
-import {PrismaModule} from './common/prisma/prisma.module';
-import {GraphModule} from './features/graph/graph.module';
-import {ConfigModule} from '@nestjs/config';
-import {PackagesModule} from './features/packages/packages.module';
-import { UserModule } from './features/user/user.module';
-import { AuthModule } from './features/auth/auth.module';
-import { SbomModule } from './features/sbom/sbom.module';
-
-@Module({
-    imports: [
-        ConfigModule.forRoot({
-            isGlobal: true, // Loads .env automatically
-        }),
-        ConfigModule,
-        PackagesModule,
-        WatchlistModule,
-        SbomModule,
-        PrismaModule,
-        GraphModule,
-        UserModule,
-        AuthModule
-    ],
->>>>>>> 9c233e55
 })
 export class AppModule {}