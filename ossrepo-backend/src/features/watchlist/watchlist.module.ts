// src/features/watchlist/watchlist.module.ts
import { Module } from '@nestjs/common';
import { WatchlistController } from './controllers/watchlist.controller';
import { HistoryController } from './controllers/history.controller';
import { WatchlistService } from './services/watchlist.service';
import { HistoryService } from './services/history.service';
import { WatchlistRepository } from './repositories/watchlist.repository';
import { HistoryRepository } from './repositories/history.repository';
import { PackagesModule } from '../packages/packages.module';

@Module({
<<<<<<< HEAD
  controllers: [WatchlistController, PackagesController, HistoryController],
=======
  imports: [
    PackagesModule, // Import the packages module to use its services
  ],
  controllers: [
    WatchlistController,
    HistoryController,
  ],
>>>>>>> 9b175924
  providers: [
    WatchlistService,
    HistoryService,
    WatchlistRepository,
    HistoryRepository,
  ],
})
export class WatchlistModule {}<|MERGE_RESOLUTION|>--- conflicted
+++ resolved
@@ -9,9 +9,6 @@
 import { PackagesModule } from '../packages/packages.module';
 
 @Module({
-<<<<<<< HEAD
-  controllers: [WatchlistController, PackagesController, HistoryController],
-=======
   imports: [
     PackagesModule, // Import the packages module to use its services
   ],
@@ -19,7 +16,6 @@
     WatchlistController,
     HistoryController,
   ],
->>>>>>> 9b175924
   providers: [
     WatchlistService,
     HistoryService,
