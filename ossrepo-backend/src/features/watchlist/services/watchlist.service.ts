--- conflicted
+++ resolved
@@ -9,7 +9,6 @@
 
 @Injectable()
 export class WatchlistService {
-<<<<<<< HEAD
   constructor(
     private readonly watchlistRepository: WatchlistRepository,
     private readonly prisma: PrismaService,
@@ -214,6 +213,10 @@
     throw new Error('Not implemented');
   }
 
+  async deleteWatchlistItem(user_id: string, id: string) {
+    return this.watchlistRepository.deleteWatchlistItem(user_id, id);
+  }
+
   /**
    * Get vulnerability data for a watchlist
    */
@@ -240,23 +243,5 @@
         }
       };
     }
-=======
-  constructor(private readonly watchlistRepository: WatchlistRepository) {}
-
-  async getWatchlist(user_id: string) {
-    return this.watchlistRepository.getWatchlist(user_id);
-  }
-
-  async addToWatchlist(user_id: string, request: AddToWatchlistRequest) {
-    return this.watchlistRepository.addToWatchlist(user_id, request);
-  }
-
-  async updateWatchlistItem(user_id: string, id: string, request: UpdateWatchlistRequest) {
-    return this.watchlistRepository.updateWatchlistItem(user_id, id, request);
-  }
-
-  async deleteWatchlistItem(user_id: string, id: string) {
-    return this.watchlistRepository.deleteWatchlistItem(user_id, id);
->>>>>>> 9c233e55
   }
 }