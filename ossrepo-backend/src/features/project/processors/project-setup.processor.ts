--- conflicted
+++ resolved
@@ -102,7 +102,6 @@
         this.logger.log(`⏳ Project setup initiated, waiting for ${dependencies.length} dependencies to be analyzed`);
       }
 
-<<<<<<< HEAD
       // Setup webhook for the repository using the project creator's token
       await this.webhookService.setupWebhookForRepository(repositoryUrl, projectWithBranch.monitoredBranch.id, userId);
       this.logger.log(`🔗 Set up webhook`);
@@ -126,15 +125,10 @@
         this.logger.warn(`⚠️ Could not check for GitHub App installation: ${error.message}`);
         // Don't fail the project setup if this fails
       }
-=======
-      // Setup webhook for the repository (use project creator's GitHub token)
-      await this.webhookService.setupWebhookForRepository(repositoryUrl, projectWithBranch.monitoredBranch.id, userId);
-      this.logger.log(`🔗 Set up webhook`);
 
       // Mark project as ready
       await this.projectRepository.updateProjectStatus(projectId, 'ready');
       this.logger.log(`✅ Project setup complete - project marked as ready`);
->>>>>>> 67945328
       
       const duration = ((Date.now() - startTime) / 1000).toFixed(1);
       this.logger.log(`✅ Finished project setup in ${duration}s`);
