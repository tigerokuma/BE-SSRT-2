import { Module } from '@nestjs/common';
import { GraphController } from './controllers/graph.controller';
import { GraphService } from './services/graph.service';
import { GraphBuilderService } from './services/graph-builder.service';
import { GraphRepository } from './repositories/graph.repository';
import { GraphStorageService } from './services/graph-storage.service';
import { HttpModule } from '@nestjs/axios';
import { LlmService } from './services/llm.service';
import { MemgraphService } from './services/memgraph.service';
import { AiModule } from '../../common/ai/ai.module';
<<<<<<< HEAD
import { GraphBuildProcessor } from './queue/graph-build.processor';
import { GraphDailyService } from './services/graph-daily.service';
import {QueueModule} from "../../common/queue/queue.module";
@Module({
  controllers: [GraphController],
  imports: [HttpModule, AiModule, QueueModule],
=======
import { AzureModule } from '../../common/azure/azure.module';

@Module({
  controllers: [GraphController],
  imports: [HttpModule, AiModule, AzureModule],
>>>>>>> 16598ea9
  providers: [
    GraphService,
    GraphBuilderService,
    GraphRepository,
    GraphStorageService,
    LlmService,
    MemgraphService,
    GraphBuildProcessor,
    GraphDailyService,
  ],
  exports: [GraphService],
})
export class GraphModule {}<|MERGE_RESOLUTION|>--- conflicted
+++ resolved
@@ -8,20 +8,14 @@
 import { LlmService } from './services/llm.service';
 import { MemgraphService } from './services/memgraph.service';
 import { AiModule } from '../../common/ai/ai.module';
-<<<<<<< HEAD
 import { GraphBuildProcessor } from './queue/graph-build.processor';
 import { GraphDailyService } from './services/graph-daily.service';
 import {QueueModule} from "../../common/queue/queue.module";
-@Module({
-  controllers: [GraphController],
-  imports: [HttpModule, AiModule, QueueModule],
-=======
 import { AzureModule } from '../../common/azure/azure.module';
 
 @Module({
   controllers: [GraphController],
-  imports: [HttpModule, AiModule, AzureModule],
->>>>>>> 16598ea9
+  imports: [HttpModule, AiModule, QueueModule, AzureModule],
   providers: [
     GraphService,
     GraphBuilderService,
