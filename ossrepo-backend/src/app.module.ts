--- conflicted
+++ resolved
@@ -6,11 +6,7 @@
 import {ConfigModule} from '@nestjs/config';
 import {PackagesModule} from './features/packages/packages.module';
 import { UserModule } from './features/user/user.module';
-<<<<<<< HEAD
-import { AlertModule } from './features/alert/alert.module';
-=======
 import { AuthModule } from './features/auth/auth.module';
->>>>>>> 9c233e55
 import { SbomModule } from './features/sbom/sbom.module';
 
 @Module({
@@ -21,7 +17,6 @@
         ConfigModule,
         PackagesModule,
         WatchlistModule,
-        AlertModule,
         SbomModule,
         PrismaModule,
         GraphModule,
