// This is your Prisma schema file,
// learn more about it in the docs: https://pris.ly/d/prisma-schema

// Looking for ways to speed up your queries, or scale easily with your serverless or edge functions?
// Try Prisma Accelerate: https://pris.ly/cli/accelerate-init

generator client {
  provider = "prisma-client-js"
  output   = "../generated/prisma"
}

datasource db {
  provider = "postgresql"
  url      = env("DATABASE_URL")
}

model User {
  user_id           String             @id @default(uuid())
  email             String             @unique
  name              String?
  created_at        DateTime           @default(now())
  userWatchlists    UserWatchlist[]
  email_confirmed   Boolean            @default(false)
  EmailConfirmation EmailConfirmation?
  sbom              UserWatchlistSbom?

  @@map("users")
}

// NEW: Fast NPM package data (always available)
model NpmPackage {
  package_name String    @id
  description  String?
  version      String?
  downloads    Int?
  keywords     String[]
  license      String?
  npm_url      String?
  homepage     String?
  published_at DateTime?
  last_updated DateTime?
  maintainers  String[]
  risk_score   Float?
  repo_url     String? // Link to GitHub repo (no foreign key constraint)
  fetched_at   DateTime  @default(now())
  osv_vulnerabilities Json?
  has_osvvulnerabilities Boolean @default(false)

  @@map("npm_packages")
}

// NEW: Detailed GitHub repository data (enriched separately)
model GitHubRepository {
  repo_url       String    @id
  repo_name      String? // e.g., "facebook/react"
  owner          String? // e.g., "facebook"
  stars          Int?
  forks          Int?
  contributors   Int?
  topics         String[] // GitHub topics/tags
  pushed_at      DateTime?
  created_at     DateTime?
  updated_at     DateTime?
  default_branch String?
  language       String? // Primary language
  fetched_at     DateTime  @default(now())

  @@map("github_repositories")
}

// EXISTING: Keep for backward compatibility during migration
model Package {
  package_id   String @id @default(uuid())
  package_name String @unique
  repo_url     String
  repo_name    String

  // Existing fields
  downloads    Int?
  last_updated DateTime?
  stars        Int?
  forks        Int? // ADD ONLY THIS LINE
  contributors Int?
  pushed_at    DateTime?
  risk_score   Float?
  fetched_at   DateTime?

  // NPM-style summary fields
  description  String?
  version      String?
  published_at DateTime?
  maintainers  String[]
  keywords     String[]
  npm_url      String?
  homepage     String?
  license      String?

  // Relations
  watchlists Watchlist[]
}

model Watchlist {
  watchlist_id                     String          @id @default(uuid())
  alert_cve_ids                    String[]
  updated_at                       DateTime?
  default_branch                   String?
  latest_commit_sha                String?
  commits_since_last_health_update Int              @default(0) // Fixed: should be 0 by default
  package_id                       String
  // New fields for background processing
  status                           String          @default("processing") // processing, ready, failed
  processing_started_at            DateTime?
  processing_completed_at          DateTime?
  last_error                       String?
  
  // Repository size tracking for cloning strategy
  repo_size_kb                     Int?             // Repository size in KB from GitHub API
  clone_time_ms                    Int?             // Time taken to clone repository in milliseconds
  analysis_strategy                String?         @default("api-only") // api-only, full-clone, hybrid
  
  // Relations
  userWatchlistEntries             UserWatchlist[]
  package                          Package         @relation(fields: [package_id], references: [package_id])
  logs                             Log[]
  healthData                       HealthData[]
  busFactorData                    BusFactorData[]
  activityData                     ActivityData[]
  aiSummaryData                    AISummaryData[]
  weeklySummaryData                WeeklySummaryData[]
  contributorStats                 ContributorStats[]
  repoStats                        RepoStats?
  alertTriggered                   AlertTriggered[]
  sbom                             WatchlistSbom?
}

model UserWatchlist {
  id           String     @id @default(uuid())
  user_id      String
  watchlist_id String
  added_at     DateTime   @default(now())
  alerts       String?
  notes        String?
  created_at   DateTime   @default(now())
  user         User       @relation(fields: [user_id], references: [user_id])
  watchlist    Watchlist  @relation(fields: [watchlist_id], references: [watchlist_id])
  slack        Slack?
  jira         Jira?
  emailTime    EmailTime?
  Alert        Alert[]
  AlertTriggered AlertTriggered[]

  @@index([user_id])
  @@index([watchlist_id])
}

// NEW: Health analysis data storage
model HealthData {
  id                   String   @id @default(uuid())
  watchlist_id         String
  commit_sha           String?
  commit_date          DateTime?
  scorecard_metrics    Json?
  overall_health_score Decimal? @db.Decimal(5, 2)
  analysis_date        DateTime @default(now())
  source               String   @default("scorecard") // scorecard, local-analysis
  created_at           DateTime @default(now())

  // Relations
  watchlist Watchlist @relation(fields: [watchlist_id], references: [watchlist_id], onDelete: Cascade)

  @@index([watchlist_id])
  @@index([commit_sha])
  @@map("health_data")
}

// NEW: Bus factor analysis data storage
model BusFactorData {
  id              String   @id @default(uuid())
  watchlist_id    String
  bus_factor      Int
  total_contributors Int
  top_contributors Json    // Array of contributor objects
  risk_level      String   // LOW, MEDIUM, HIGH, CRITICAL
  risk_reason     String?
  analysis_date   DateTime @default(now())
  created_at      DateTime @default(now())

  // Relations
  watchlist Watchlist @relation(fields: [watchlist_id], references: [watchlist_id], onDelete: Cascade)

  @@index([watchlist_id])
  @@map("bus_factor_data")
}

// NEW: Activity analysis data storage
model ActivityData {
  id                    String   @id @default(uuid())
  watchlist_id          String
  activity_score        Int      // 0-100
  activity_level        String   // LOW, MODERATE, HIGH, VERY_HIGH
  weekly_commit_rate    Decimal  @db.Decimal(5, 2) // Average commits per week (e.g., 2.50)
<<<<<<< HEAD
  total_files_analyzed  Int      @default(0)
  file_churn_data       Json?    // Array of file churn objects
=======
  activity_factors      Json     // JSON object with the 4 factor scores: { commitFrequency: number, contributorDiversity: number, codeChurn: number, developmentConsistency: number }
>>>>>>> 8dc1bd5f
  activity_heatmap      Json?    // Activity heatmap data
  peak_activity         Json?    // Peak activity information
  analysis_date         DateTime @default(now())
  created_at            DateTime @default(now())

  // Relations
  watchlist Watchlist @relation(fields: [watchlist_id], references: [watchlist_id], onDelete: Cascade)

  @@index([watchlist_id])
  @@map("activity_data")
}

// NEW: AI summary data storage
model AISummaryData {
  id           String   @id @default(uuid())
  watchlist_id String
  summary      String   @db.Text
  confidence   Float    @default(1.0)
  model_used   String   @default("gemma2:2b")
  prompt_length Int?
  output_length Int?
  generation_time_ms Int?
  created_at   DateTime @default(now())

  // Relations
  watchlist Watchlist @relation(fields: [watchlist_id], references: [watchlist_id], onDelete: Cascade)

  @@index([watchlist_id])
  @@map("ai_summary_data")
}

// NEW: Weekly AI summary data storage
model WeeklySummaryData {
  id           String   @id @default(uuid())
  watchlist_id String
  week_start   DateTime
  week_end     DateTime
  summary      String   @db.Text
  confidence   Float    @default(1.0)
  model_used   String   @default("gemma2:2b")
  metrics_summary Json? // Summary of weekly metrics
  created_at   DateTime @default(now())

  // Relations
  watchlist Watchlist @relation(fields: [watchlist_id], references: [watchlist_id], onDelete: Cascade)

  @@unique([watchlist_id, week_start])
  @@index([watchlist_id])
  @@index([week_start])
  @@map("weekly_summary_data")
}

model BuildTask {
  task_id      String         @id @default(uuid())
  repo_id      String
  status       String // e.g., 'queued', 'in_progress', 'completed', 'failed'
  logs         String[]
  created_at   DateTime       @default(now())
  started_at   DateTime?
  finished_at  DateTime?
  // Optionally add commit_id, assigned_to, retry_count, etc.
  commit_id    String?
  assigned_to  String?
  retry_count  Int            @default(0)
  BuildSubtask BuildSubtask[]
}

model BuildSubtask {
  subtask_id    String          @id @default(uuid())
  buildTask     BuildTask       @relation(fields: [task_id], references: [task_id], onDelete: Cascade)
  task_id       String
  language      String // e.g., 'python', 'java', etc.
  step          String // e.g., 'parse', 'graph', 'save'
  status        String // e.g., 'pending', 'in_progress', 'completed', 'failed'
  message       String? // details, errors, etc.
  created_at    DateTime        @default(now())
  started_at    DateTime?
  finished_at   DateTime?
  GraphSnapshot GraphSnapshot[]
}

model GraphExport {
  export_id  String    @id @default(uuid())
  repo_id    String
  format     String
  ready_time DateTime?
  s3_url     String?
  status     String
  actor      String?
  created_at DateTime  @default(now())
}

enum Risk {
  LOW
  MODERATE
  HIGH
  CRITICAL
}

enum Status {
  OPEN
  REVIEWED
  CLOSED
}

model Alert {
  alert_id      String
  id            String
  risk          Risk
  status        Status
  created_at    DateTime      @default(now())
  title         String
  description   String
  userWatchlist UserWatchlist @relation(fields: [id], references: [id])

  @@id([id, alert_id])
}

model AlertTriggered {
  id              String    @id @default(uuid())
  user_watchlist_id String
  watchlist_id    String
  commit_sha      String
  contributor     String
  metric          String    // e.g., 'lines_added', 'lines_deleted', 'files_changed', 'commit_time'
  value           Float
  alert_level     String    // 'mild', 'moderate', 'critical'
  threshold_type  String    // 'contributor_stddev', 'repo_average', 'absolute', 'user_defined'
  threshold_value Float
  description     String
  details_json    Json?
  created_at      DateTime  @default(now())
  acknowledged_at DateTime?
  resolved_at     DateTime?

  userWatchlist   UserWatchlist @relation(fields: [user_watchlist_id], references: [id], onDelete: Cascade)
  watchlist       Watchlist     @relation(fields: [watchlist_id], references: [watchlist_id], onDelete: Cascade)

  @@index([user_watchlist_id])
  @@index([watchlist_id])
  @@index([commit_sha])
  @@index([created_at])
  @@map("alert_triggered")
}

enum WaitValue {
  DAY
  WEEK
  MONTH
  YEAR
}

model EmailTime {
  id              String        @id @default(uuid())
  last_email_time DateTime
  job_id          String
  wait_value      WaitValue
  wait_unit       Int
  userWatchlist   UserWatchlist @relation(fields: [id], references: [id])
}

model EmailConfirmation {
  token      String   @id @default(uuid())
  user_id    String   @unique
  expires_at DateTime
  created_at DateTime @default(now())
  user       User     @relation(fields: [user_id], references: [user_id])

  @@index([expires_at])
}

model Slack {
  id            String        @id @default(uuid())
  slack_token   String
  slack_channel String?
  userWatchlist UserWatchlist @relation(fields: [id], references: [id])
}

model Jira {
  id             String        @id @default(uuid())
  webtrigger_url String
  project_key    String?
  userWatchlist  UserWatchlist @relation(fields: [id], references: [id])
}

model GraphSnapshot {
  snapshot_id  String       @id @default(uuid())
  subtask_id   String
  repo_id      String
  commit_id    String?
  language     String
  graph_type   String
  version      Int
  created_at   DateTime     @default(now())
  node_count   Int?
  edge_count   Int?
  s3_url       String?
  status       String // e.g., 'stored','invalidated','expired'
  // Relations
  buildSubtask BuildSubtask @relation(fields: [subtask_id], references: [subtask_id], onDelete: Cascade)
  nodes        GraphNode[]
  edges        GraphEdge[]

  @@index([subtask_id])
  @@index([repo_id])
  @@map("graph_snapshots")
}

model GraphNode {
  node_id     String        @id @default(uuid())
  snapshot_id String
  type        String
  name        String?
  file_path   String?
  commit_id   String?
  metadata    Json?
  // Relations
  snapshot    GraphSnapshot @relation(fields: [snapshot_id], references: [snapshot_id], onDelete: Cascade)
  outgoing    GraphEdge[]   @relation("EdgeSource")
  incoming    GraphEdge[]   @relation("EdgeTarget")

  @@index([snapshot_id])
  @@index([name])
  @@map("graph_nodes")
}

model GraphEdge {
  edge_id     String        @id @default(uuid())
  snapshot_id String
  source_id   String
  target_id   String
  relation    String
  metadata    Json?
  // Relations
  snapshot    GraphSnapshot @relation(fields: [snapshot_id], references: [snapshot_id], onDelete: Cascade)
  source      GraphNode     @relation("EdgeSource", fields: [source_id], references: [node_id])
  target      GraphNode     @relation("EdgeTarget", fields: [target_id], references: [node_id])

  @@index([relation])
  @@map("graph_edges")
}

// ENHANCED: Log model with diff data support
model Log {
  event_id        String     @id @default(uuid())
  watchlist_id    String?
  event_type      String
  actor           String
  timestamp       DateTime
  payload         Json?
  event_hash      String
  prev_event_hash String?
  diff_data       Json?
  files_changed   Int?       @default(0)
  lines_added     Int?       @default(0)
  lines_deleted   Int?       @default(0)
  repository      Watchlist? @relation(fields: [watchlist_id], references: [watchlist_id])

  @@index([watchlist_id])
  @@index([event_type])
  @@index([timestamp])
  @@map("logs")
}

model ContributorStats {
  id                    String    @id @default(uuid())
  watchlist_id          String
  author_email          String
  author_name           String?
  total_commits         Int
  avg_lines_added       Float
  avg_lines_deleted     Float
  avg_files_changed     Float
  commit_time_histogram Json
  last_commit_date      DateTime
  stddev_lines_added    Float
  stddev_lines_deleted  Float
  stddev_files_changed  Float
  typical_days_active   Json
  created_at            DateTime  @default(now())
  updated_at            DateTime  @updatedAt

  repository            Watchlist @relation(fields: [watchlist_id], references: [watchlist_id], onDelete: Cascade)

  @@unique([watchlist_id, author_email])
  @@index([watchlist_id])
  @@map("contributor_stats")
}

model RepoStats {
  id                    String    @id @default(uuid())
  watchlist_id          String
  total_commits         Int
  avg_lines_added       Float
  avg_lines_deleted     Float
  avg_files_changed     Float
  stddev_lines_added    Float
  stddev_lines_deleted  Float
  stddev_files_changed  Float
  commit_time_histogram Json
  typical_days_active   Json
  last_updated          DateTime  @default(now())
  created_at            DateTime  @default(now())

  repository            Watchlist @relation(fields: [watchlist_id], references: [watchlist_id], onDelete: Cascade)

  @@unique([watchlist_id])
  @@index([watchlist_id])
  @@map("repo_stats")
}

model TempJira {
  code            String    @unique
  project_key     String
  webtrigger_url  String
  expires_at      DateTime

  @@unique([webtrigger_url, project_key])
}

model WatchlistSbom {
  id                   String    @id @default(uuid())
  watchlist_id         String    @unique
  sbom                 Json
  created_at           DateTime  @default(now())
  updated_at           DateTime  @default(now())

  watchlist            Watchlist @relation(fields: [watchlist_id], references: [watchlist_id], onDelete: Cascade)
  @@index([watchlist_id])
}

model UserWatchlistSbom {
  id                   String    @id @default(uuid())
  user_id              String    @unique
  sbom                 Json
  created_at           DateTime  @default(now())
  updated_at           DateTime  @default(now())

  user User     @relation(fields: [user_id], references: [user_id], onDelete: Cascade)
  @@index([user_id])
}<|MERGE_RESOLUTION|>--- conflicted
+++ resolved
@@ -199,12 +199,7 @@
   activity_score        Int      // 0-100
   activity_level        String   // LOW, MODERATE, HIGH, VERY_HIGH
   weekly_commit_rate    Decimal  @db.Decimal(5, 2) // Average commits per week (e.g., 2.50)
-<<<<<<< HEAD
-  total_files_analyzed  Int      @default(0)
-  file_churn_data       Json?    // Array of file churn objects
-=======
   activity_factors      Json     // JSON object with the 4 factor scores: { commitFrequency: number, contributorDiversity: number, codeChurn: number, developmentConsistency: number }
->>>>>>> 8dc1bd5f
   activity_heatmap      Json?    // Activity heatmap data
   peak_activity         Json?    // Peak activity information
   analysis_date         DateTime @default(now())
