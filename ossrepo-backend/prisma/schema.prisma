// This is your Prisma schema file,
// learn more about it in the docs: https://pris.ly/d/prisma-schema

// Looking for ways to speed up your queries, or scale easily with your serverless or edge functions?
// Try Prisma Accelerate: https://pris.ly/cli/accelerate-init

generator client {
  provider = "prisma-client-js"
  output   = "../generated/prisma"
}

datasource db {
  provider = "postgresql"
  url      = env("DATABASE_URL")
}

model User {
  user_id           String             @id @default(uuid())
  email             String             @unique
  name              String?
  created_at        DateTime           @default(now())
  userWatchlists    UserWatchlist[]
  email_confirmed   Boolean            @default(false)
  EmailConfirmation EmailConfirmation?
<<<<<<< HEAD
=======
  slack        Slack?
  jira         Jira?
  emailTime    EmailTime?
>>>>>>> 8d6d39d4
  sbom              UserWatchlistSbom?

  @@map("users")
}

// NEW: Fast NPM package data (always available)
model NpmPackage {
  package_name String    @id
  description  String?
  version      String?
  downloads    Int?
  keywords     String[]
  license      String?
  npm_url      String?
  homepage     String?
  published_at DateTime?
  last_updated DateTime?
  maintainers  String[]
  risk_score   Float?
  repo_url     String? // Link to GitHub repo (no foreign key constraint)
  fetched_at   DateTime  @default(now())
<<<<<<< HEAD
  osv_vulnerabilities Json?
  has_osvvulnerabilities Boolean @default(false)
=======
  has_osvvulnerabilities Boolean @default(false)
  
  // Relations
  osvVulnerabilities OsvVulnerability[]
>>>>>>> 8d6d39d4

  @@map("npm_packages")
}

// NEW: Normalized OSV vulnerability data
model OsvVulnerability {
  id            String   @id
  package_name  String
  summary       String
  severity      String?
  details       String?
  affected      Json?    // Version ranges - could be normalized further
  references    Json?    // References array - could be normalized further
  published     DateTime?
  modified      DateTime?
  
  // Enhanced filtering fields
  fixed_versions          Json?    // Array of fixed version strings
  introduced_versions     Json?    // Array of introduced version strings
  last_affected_versions  Json?    // Array of last affected version strings
  is_patched             Boolean  @default(false)
  patch_age_days         Int?     // Days since patch was released
  
  // Relations
  npmPackage    NpmPackage @relation(fields: [package_name], references: [package_name])
  
  @@index([package_name])
  @@index([is_patched])
  @@index([patch_age_days])
  @@index([published])
  @@map("osv_vulnerabilities")
}

// NEW: Detailed GitHub repository data (enriched separately)
model GitHubRepository {
  repo_url       String    @id
  repo_name      String? // e.g., "facebook/react"
  owner          String? // e.g., "facebook"
  stars          Int?
  forks          Int?
  contributors   Int?
  topics         String[] // GitHub topics/tags
  pushed_at      DateTime?
  created_at     DateTime?
  updated_at     DateTime?
  default_branch String?
  language       String? // Primary language
  fetched_at     DateTime  @default(now())

  @@map("github_repositories")
}

// EXISTING: Keep for backward compatibility during migration
model Package {
  package_id   String @id @default(uuid())
  package_name String @unique
  repo_url     String
  repo_name    String

  // Existing fields
  downloads    Int?
  last_updated DateTime?
  stars        Int?
  forks        Int? // ADD ONLY THIS LINE
  contributors Int?
  pushed_at    DateTime?
  risk_score   Float?
  fetched_at   DateTime?

  // NPM-style summary fields
  description  String?
  version      String?
  published_at DateTime?
  maintainers  String[]
  keywords     String[]
  npm_url      String?
  homepage     String?
  license      String?

  // Relations
  watchlists Watchlist[]
}

model Watchlist {
  watchlist_id                     String          @id @default(uuid())
  alert_cve_ids                    String[]
  updated_at                       DateTime?
  default_branch                   String?
  latest_commit_sha                String?
  commits_since_last_health_update Int              @default(0) // Fixed: should be 0 by default
  package_id                       String
  // New fields for background processing
  status                           String          @default("processing") // processing, ready, failed
  processing_started_at            DateTime?
  processing_completed_at          DateTime?
  last_error                       String?
  
  // Repository size tracking for cloning strategy
  repo_size_kb                     Int?             // Repository size in KB from GitHub API
  clone_time_ms                    Int?             // Time taken to clone repository in milliseconds
  analysis_strategy                String?         @default("api-only") // api-only, full-clone, hybrid
  
  // Relations
  userWatchlistEntries             UserWatchlist[]
  package                          Package         @relation(fields: [package_id], references: [package_id])
  logs                             Log[]
  healthData                       HealthData[]
  busFactorData                    BusFactorData[]
  activityData                     ActivityData[]
  aiSummaryData                    AISummaryData[]
  weeklySummaryData                WeeklySummaryData[]
  contributorStats                 ContributorStats[]
  repoStats                        RepoStats?
  alertTriggered                   AlertTriggered[]
  sbom                             WatchlistSbom?
<<<<<<< HEAD
=======
  aiAnomaliesDetected             AIAnomaliesDetected[]
  vulnerabilities                  Vulnerability[]
  vulnerabilitySummary             VulnerabilitySummary?
>>>>>>> 8d6d39d4
}

model UserWatchlist {
  id           String     @id @default(uuid())
  user_id      String
  watchlist_id String
  added_at     DateTime   @default(now())
  alerts       String?
  notes        String?
  created_at   DateTime   @default(now())
  user         User       @relation(fields: [user_id], references: [user_id])
  watchlist    Watchlist  @relation(fields: [watchlist_id], references: [watchlist_id])
  
  AlertTriggered AlertTriggered[]

  @@index([user_id])
  @@index([watchlist_id])
}

// NEW: Health analysis data storage
model HealthData {
  id                   String   @id @default(uuid())
  watchlist_id         String
  commit_sha           String?
  commit_date          DateTime?
  scorecard_metrics    Json?
  overall_health_score Decimal? @db.Decimal(5, 2)
  analysis_date        DateTime @default(now())
  source               String   @default("scorecard") // scorecard, local-analysis
  created_at           DateTime @default(now())

  // Relations
  watchlist Watchlist @relation(fields: [watchlist_id], references: [watchlist_id], onDelete: Cascade)

  @@index([watchlist_id])
  @@index([commit_sha])
  @@map("health_data")
}

// NEW: Bus factor analysis data storage
model BusFactorData {
  id              String   @id @default(uuid())
  watchlist_id    String
  bus_factor      Int
  total_contributors Int
  total_commits   Int     // Total commits from all human contributors
  top_contributors Json    // Array of contributor objects
  risk_level      String   // LOW, MEDIUM, HIGH, CRITICAL
  risk_reason     String?
  analysis_date   DateTime @default(now())
  created_at      DateTime @default(now())

  // Relations
  watchlist Watchlist @relation(fields: [watchlist_id], references: [watchlist_id], onDelete: Cascade)

  @@index([watchlist_id])
  @@map("bus_factor_data")
}

// NEW: Activity analysis data storage
model ActivityData {
  id                    String   @id @default(uuid())
  watchlist_id          String
  activity_score        Int      // 0-100
  activity_level        String   // LOW, MODERATE, HIGH, VERY_HIGH
  weekly_commit_rate    Decimal  @db.Decimal(5, 2) // Average commits per week (e.g., 2.50)
  activity_factors      Json     // JSON object with the 4 factor scores: { commitFrequency: number, contributorDiversity: number, codeChurn: number, developmentConsistency: number }
  activity_heatmap      Json?    // Activity heatmap data
  peak_activity         Json?    // Peak activity information
  analysis_date         DateTime @default(now())
  created_at            DateTime @default(now())

  // Relations
  watchlist Watchlist @relation(fields: [watchlist_id], references: [watchlist_id], onDelete: Cascade)

  @@index([watchlist_id])
  @@map("activity_data")
}

// NEW: AI summary data storage
model AISummaryData {
  id           String   @id @default(uuid())
  watchlist_id String
  summary      String   @db.Text
  confidence   Float    @default(1.0)
  model_used   String   @default("gemma2:2b")
  prompt_length Int?
  output_length Int?
  generation_time_ms Int?
  created_at   DateTime @default(now())

  // Relations
  watchlist Watchlist @relation(fields: [watchlist_id], references: [watchlist_id], onDelete: Cascade)

  @@index([watchlist_id])
  @@map("ai_summary_data")
}

// NEW: Weekly AI summary data storage
model WeeklySummaryData {
  id           String   @id @default(uuid())
  watchlist_id String
  week_start   DateTime
  week_end     DateTime
  summary      String   @db.Text
  confidence   Float    @default(1.0)
  model_used   String   @default("gemma2:2b")
  metrics_summary Json? // Summary of weekly metrics
  created_at   DateTime @default(now())

  // Relations
  watchlist Watchlist @relation(fields: [watchlist_id], references: [watchlist_id], onDelete: Cascade)

  @@unique([watchlist_id, week_start])
  @@index([watchlist_id])
  @@index([week_start])
  @@map("weekly_summary_data")
}

model BuildTask {
  task_id      String         @id @default(uuid())
  repo_id      String
  status       String // e.g., 'queued', 'in_progress', 'completed', 'failed'
  logs         String[]
  created_at   DateTime       @default(now())
  started_at   DateTime?
  finished_at  DateTime?
  // Optionally add commit_id, assigned_to, retry_count, etc.
  commit_id    String?
  assigned_to  String?
  retry_count  Int            @default(0)
  BuildSubtask BuildSubtask[]
}

model BuildSubtask {
  subtask_id    String          @id @default(uuid())
  buildTask     BuildTask       @relation(fields: [task_id], references: [task_id], onDelete: Cascade)
  task_id       String
  language      String // e.g., 'python', 'java', etc.
  step          String // e.g., 'parse', 'graph', 'save'
  status        String // e.g., 'pending', 'in_progress', 'completed', 'failed'
  message       String? // details, errors, etc.
  created_at    DateTime        @default(now())
  started_at    DateTime?
  finished_at   DateTime?
  GraphSnapshot GraphSnapshot[]
}

model GraphExport {
  export_id  String    @id @default(uuid())
  repo_id    String
  format     String
  ready_time DateTime?
  s3_url     String?
  status     String
  actor      String?
  created_at DateTime  @default(now())
}

model AlertTriggered {
  id              String    @id @default(uuid())
  user_watchlist_id String
  watchlist_id    String
  commit_sha      String
  contributor     String
  metric          String    // e.g., 'lines_added', 'lines_deleted', 'files_changed', 'commit_time'
  value           Float
  alert_level     String    // 'mild', 'moderate', 'critical'
  threshold_type  String    // 'contributor_stddev', 'repo_average', 'absolute', 'user_defined'
  threshold_value Float
  description     String
  details_json    Json?
  created_at      DateTime  @default(now())
  acknowledged_at DateTime?
  resolved_at     DateTime?

  userWatchlist   UserWatchlist @relation(fields: [user_watchlist_id], references: [id], onDelete: Cascade)
  watchlist       Watchlist     @relation(fields: [watchlist_id], references: [watchlist_id], onDelete: Cascade)

  @@index([user_watchlist_id])
  @@index([watchlist_id])
  @@index([commit_sha])
  @@index([created_at])
  @@map("alert_triggered")
}

enum WaitValue {
  DAY
  WEEK
  MONTH
  YEAR
}

model EmailTime {
  id              String        @id @default(uuid())
  last_email_time DateTime
  next_email_time DateTime
  wait_value      WaitValue
  wait_unit       Int
  user   User @relation(fields: [id], references: [user_id])
}

model EmailConfirmation {
  token      String   @id @default(uuid())
  user_id    String   @unique
  expires_at DateTime
  created_at DateTime @default(now())
  user       User     @relation(fields: [user_id], references: [user_id])

  @@index([expires_at])
}

model Slack {
  id            String        @id @default(uuid())
  slack_token   String
  slack_channel String?
  user   User @relation(fields: [id], references: [user_id])
}

model Jira {
  id             String        @id @default(uuid())
  webtrigger_url String
  project_key    String?
  user   User @relation(fields: [id], references: [user_id])
}

model GraphSnapshot {
  snapshot_id  String       @id @default(uuid())
  subtask_id   String
  repo_id      String
  commit_id    String?
  language     String
  graph_type   String
  version      Int
  created_at   DateTime     @default(now())
  node_count   Int?
  edge_count   Int?
  s3_url       String?
  status       String // e.g., 'stored','invalidated','expired'
  // Relations
  buildSubtask BuildSubtask @relation(fields: [subtask_id], references: [subtask_id], onDelete: Cascade)
  nodes        GraphNode[]
  edges        GraphEdge[]

  @@index([subtask_id])
  @@index([repo_id])
  @@map("graph_snapshots")
}

model GraphNode {
  node_id     String        @id @default(uuid())
  snapshot_id String
  type        String
  name        String?
  file_path   String?
  commit_id   String?
  metadata    Json?
  // Relations
  snapshot    GraphSnapshot @relation(fields: [snapshot_id], references: [snapshot_id], onDelete: Cascade)
  outgoing    GraphEdge[]   @relation("EdgeSource")
  incoming    GraphEdge[]   @relation("EdgeTarget")

  @@index([snapshot_id])
  @@index([name])
  @@map("graph_nodes")
}

model GraphEdge {
  edge_id     String        @id @default(uuid())
  snapshot_id String
  source_id   String
  target_id   String
  relation    String
  metadata    Json?
  // Relations
  snapshot    GraphSnapshot @relation(fields: [snapshot_id], references: [snapshot_id], onDelete: Cascade)
  source      GraphNode     @relation("EdgeSource", fields: [source_id], references: [node_id])
  target      GraphNode     @relation("EdgeTarget", fields: [target_id], references: [node_id])

  @@index([relation])
  @@map("graph_edges")
}

// ENHANCED: Log model with diff data support
model Log {
  event_id        String     @id @default(uuid())
  watchlist_id    String?
  event_type      String
  actor           String
  timestamp       DateTime
  payload         Json?
  event_hash      String
  prev_event_hash String?
  diff_data       Json?
  files_changed   Int?       @default(0)
  lines_added     Int?       @default(0)
  lines_deleted   Int?       @default(0)
  repository      Watchlist? @relation(fields: [watchlist_id], references: [watchlist_id])

  @@index([watchlist_id])
  @@index([event_type])
  @@index([timestamp])
  @@map("logs")
}

model ContributorStats {
  id                    String    @id @default(uuid())
  watchlist_id          String
  author_email          String
  author_name           String?
  total_commits         Int
  avg_lines_added       Float
  avg_lines_deleted     Float
  avg_files_changed     Float
  commit_time_histogram Json
  last_commit_date      DateTime
  stddev_lines_added    Float
  stddev_lines_deleted  Float
  stddev_files_changed  Float
  typical_days_active   Json
  created_at            DateTime  @default(now())
  updated_at            DateTime  @updatedAt

  repository            Watchlist @relation(fields: [watchlist_id], references: [watchlist_id], onDelete: Cascade)

  @@unique([watchlist_id, author_email])
  @@index([watchlist_id])
  @@map("contributor_stats")
}

model RepoStats {
  id                    String    @id @default(uuid())
  watchlist_id          String
  total_commits         Int
  avg_lines_added       Float
  avg_lines_deleted     Float
  avg_files_changed     Float
  stddev_lines_added    Float
  stddev_lines_deleted  Float
  stddev_files_changed  Float
  commit_time_histogram Json
  typical_days_active   Json
  last_updated          DateTime  @default(now())
  created_at            DateTime  @default(now())

  repository            Watchlist @relation(fields: [watchlist_id], references: [watchlist_id], onDelete: Cascade)

  @@unique([watchlist_id])
  @@index([watchlist_id])
  @@map("repo_stats")
}

model TempJira {
  code            String    @unique
  project_key     String
  webtrigger_url  String
  expires_at      DateTime

  @@unique([webtrigger_url, project_key])
}

model WatchlistSbom {
  id                   String    @id @default(uuid())
  watchlist_id         String    @unique
  sbom                 Json
  created_at           DateTime  @default(now())
  updated_at           DateTime  @default(now())

  watchlist            Watchlist @relation(fields: [watchlist_id], references: [watchlist_id], onDelete: Cascade)
  @@index([watchlist_id])
}

model UserWatchlistSbom {
  id                   String    @id @default(uuid())
  user_id              String    @unique
  sbom                 Json
  created_at           DateTime  @default(now())
  updated_at           DateTime  @default(now())

  user User     @relation(fields: [user_id], references: [user_id], onDelete: Cascade)
  @@index([user_id])
<<<<<<< HEAD
=======
}

model AIAnomaliesDetected {
  id                String    @id @default(uuid())
  watchlist_id      String
  commit_sha        String
  anomaly_details   Json
  detected_at       DateTime  @default(now())

  repository        Watchlist @relation(fields: [watchlist_id], references: [watchlist_id], onDelete: Cascade)

  @@unique([watchlist_id, commit_sha])
  @@index([watchlist_id])
  @@index([commit_sha])
  @@map("ai_anomalies_detected")
}

// NEW: Vulnerability data storage
model Vulnerability {
  id                String    @id @default(uuid())
  watchlist_id      String
  title             String
  description       String    @db.Text
  severity          String    // CRITICAL, HIGH, MEDIUM, LOW
  cve_id            String?
  ghsa_id           String?
  published_date    DateTime
  affected_versions String[]
  fixed_versions    String[]
  references        Json      // Array of reference objects
  created_at        DateTime  @default(now())

  // Relations
  watchlist         Watchlist @relation(fields: [watchlist_id], references: [watchlist_id], onDelete: Cascade)

  @@index([watchlist_id])
  @@index([severity])
  @@index([published_date])
  @@map("vulnerabilities")
}

// NEW: Vulnerability summary data storage
model VulnerabilitySummary {
  id                String    @id @default(uuid())
  watchlist_id      String    @unique
  total_count       Int       @default(0)
  critical_count    Int       @default(0)
  high_count        Int       @default(0)
  medium_count      Int       @default(0)
  low_count         Int       @default(0)
  last_updated      DateTime  @default(now())

  // Relations
  watchlist         Watchlist @relation(fields: [watchlist_id], references: [watchlist_id], onDelete: Cascade)

  @@index([watchlist_id])
  @@map("vulnerability_summaries")
>>>>>>> 8d6d39d4
}<|MERGE_RESOLUTION|>--- conflicted
+++ resolved
@@ -22,12 +22,9 @@
   userWatchlists    UserWatchlist[]
   email_confirmed   Boolean            @default(false)
   EmailConfirmation EmailConfirmation?
-<<<<<<< HEAD
-=======
   slack        Slack?
   jira         Jira?
   emailTime    EmailTime?
->>>>>>> 8d6d39d4
   sbom              UserWatchlistSbom?
 
   @@map("users")
@@ -49,15 +46,10 @@
   risk_score   Float?
   repo_url     String? // Link to GitHub repo (no foreign key constraint)
   fetched_at   DateTime  @default(now())
-<<<<<<< HEAD
-  osv_vulnerabilities Json?
-  has_osvvulnerabilities Boolean @default(false)
-=======
   has_osvvulnerabilities Boolean @default(false)
   
   // Relations
   osvVulnerabilities OsvVulnerability[]
->>>>>>> 8d6d39d4
 
   @@map("npm_packages")
 }
@@ -173,12 +165,9 @@
   repoStats                        RepoStats?
   alertTriggered                   AlertTriggered[]
   sbom                             WatchlistSbom?
-<<<<<<< HEAD
-=======
-  aiAnomaliesDetected             AIAnomaliesDetected[]
+  aiAnomaliesDetected              AIAnomaliesDetected[]
   vulnerabilities                  Vulnerability[]
   vulnerabilitySummary             VulnerabilitySummary?
->>>>>>> 8d6d39d4
 }
 
 model UserWatchlist {
@@ -560,8 +549,7 @@
 
   user User     @relation(fields: [user_id], references: [user_id], onDelete: Cascade)
   @@index([user_id])
-<<<<<<< HEAD
-=======
+
 }
 
 model AIAnomaliesDetected {
@@ -619,5 +607,4 @@
 
   @@index([watchlist_id])
   @@map("vulnerability_summaries")
->>>>>>> 8d6d39d4
 }