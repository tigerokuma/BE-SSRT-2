{
  "name": "ossrepo-backend",
  "version": "0.0.1",
  "description": "",
  "author": "",
  "private": true,
  "license": "UNLICENSED",
  "scripts": {
    "build": "nest build",
    "format": "prettier --write \"src/**/*.ts\" \"test/**/*.ts\"",
    "start": "nest start",
    "start:dev": "nest start --watch",
    "start:debug": "nest start --debug --watch",
    "start:prod": "node dist/main",
    "lint": "eslint \"{src,apps,libs,test}/**/*.ts\" --fix",
    "test": "jest",
    "test:watch": "jest --watch",
    "test:cov": "jest --coverage",
    "test:debug": "node --inspect-brk -r tsconfig-paths/register -r ts-node/register node_modules/.bin/jest --runInBand",
    "test:e2e": "jest --config ./test/jest-e2e.json"
  },
  "dependencies": {
    "@cyclonedx/cdxgen": "^11.4.4",
    "@nestjs/axios": "^4.0.0",
    "@nestjs/common": "^11.0.1",
    "@nestjs/config": "^4.0.2",
    "@nestjs/core": "^11.0.1",
    "@nestjs/mapped-types": "^2.1.0",
    "@nestjs/platform-express": "^11.0.1",
    "@nestjs/schedule": "^6.0.0",
    "@nestjs/swagger": "^11.2.0",
    "axios": "^1.10.0",
    "class-transformer": "^0.5.1",
    "class-validator": "^0.14.2",
<<<<<<< HEAD
    "mailersend": "^2.6.0",
=======
    "dockerode": "^4.0.7",
>>>>>>> 71771d28
    "nestjs-injectable": "^0.1.1",
    "reflect-metadata": "^0.2.2",
    "rxjs": "^7.8.1",
    "simple-git": "^3.28.0",
    "swagger-ui-express": "^5.0.1"
  },
  "devDependencies": {
    "@eslint/eslintrc": "^3.2.0",
    "@eslint/js": "^9.18.0",
    "@nestjs/cli": "^11.0.0",
    "@nestjs/schematics": "^11.0.0",
    "@nestjs/testing": "^11.0.1",
    "@prisma/client": "^6.11.1",
    "@slack/web-api": "^7.9.3",
    "@swc/cli": "^0.6.0",
    "@swc/core": "^1.10.7",
    "@types/express": "^5.0.0",
    "@types/jest": "^29.5.14",
    "@types/node": "^22.10.7",
    "@types/supertest": "^6.0.2",
    "eslint": "^9.18.0",
    "eslint-config-prettier": "^10.0.1",
    "eslint-plugin-prettier": "^5.2.2",
    "globals": "^16.0.0",
    "jest": "^29.7.0",
    "prettier": "^3.4.2",
    "prisma": "^6.11.1",
    "source-map-support": "^0.5.21",
    "supertest": "^7.0.0",
    "ts-jest": "^29.2.5",
    "ts-loader": "^9.5.2",
    "ts-node": "^10.9.2",
    "tsconfig-paths": "^4.2.0",
    "typescript": "^5.7.3",
    "typescript-eslint": "^8.20.0"
  },
  "jest": {
    "moduleFileExtensions": [
      "js",
      "json",
      "ts"
    ],
    "rootDir": "src",
    "testRegex": ".*\\.spec\\.ts$",
    "transform": {
      "^.+\\.(t|j)s$": "ts-jest"
    },
    "collectCoverageFrom": [
      "**/*.(t|j)s"
    ],
    "coverageDirectory": "../coverage",
    "testEnvironment": "node",
    "moduleNameMapper": {
      "^src/(.*)$": "<rootDir>/$1"
    }
  }
}<|MERGE_RESOLUTION|>--- conflicted
+++ resolved
@@ -32,11 +32,8 @@
     "axios": "^1.10.0",
     "class-transformer": "^0.5.1",
     "class-validator": "^0.14.2",
-<<<<<<< HEAD
+    "dockerode": "^4.0.7",
     "mailersend": "^2.6.0",
-=======
-    "dockerode": "^4.0.7",
->>>>>>> 71771d28
     "nestjs-injectable": "^0.1.1",
     "reflect-metadata": "^0.2.2",
     "rxjs": "^7.8.1",
