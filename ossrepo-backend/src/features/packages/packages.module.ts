--- conflicted
+++ resolved
@@ -9,10 +9,7 @@
 import { GitHubService } from './services/github.service';
 import { NPMService } from './services/npm.service';
 import { OsvVulnerabilityService } from './services/osv-vulnerability.service';
-<<<<<<< HEAD
-=======
 import { OsvVulnerabilityRepository } from './repositories/osv-vulnerability.repository';
->>>>>>> 8d6d39d4
 import { PrismaModule } from '../../common/prisma/prisma.module';
 
 @Module({
@@ -31,10 +28,7 @@
     GitHubService,
     NPMService,
     OsvVulnerabilityService,
-<<<<<<< HEAD
-=======
     OsvVulnerabilityRepository,
->>>>>>> 8d6d39d4
   ],
   exports: [
     PackagesService,
