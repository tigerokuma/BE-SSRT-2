import { Module } from '@nestjs/common';
import { PrismaModule } from '../../common/prisma/prisma.module';
import { QueueModule } from '../../common/queue/queue.module';
import { AiModule } from '../../common/ai/ai.module';
import { AzureModule } from '../../common/azure/azure.module';
import { FastSetupProcessor } from './processors/fast-setup.processor';
import { FullSetupProcessor } from './processors/full-setup.processor';
import { ScorecardPriorityProcessor } from './processors/scorecard-priority.processor';
import { DependencyQueueService } from './services/dependency-queue.service';
import { GitCommitExtractorService } from './services/git-commit-extractor.service';
import { PackageScorecardService } from './services/package-scorecard.service';
import { PackageVulnerabilityService } from './services/package-vulnerability.service';
import { MonthlyCommitsService } from './services/monthly-commits.service';
import { ContributorProfileUpdaterService } from './services/contributor-profile-updater.service';
import { AnomalyDetectionService } from './services/anomaly-detection.service';
import { PackagePollingProcessor } from './processors/package-polling.processor';
import { GitHubApiService } from '../activity/services/github-api.service';
import { ActivityAnalysisService } from '../activity/services/activity-analysis.service';
import { GitManagerService } from '../activity/services/git-manager.service';
import { AISummaryService } from '../activity/services/ai-summary.service';
import { PackagesModule } from '../packages/packages.module';
import {GraphModule} from "../graph/graph.module";

@Module({
  imports: [
    PrismaModule,
    QueueModule,
    AiModule,
<<<<<<< HEAD
    PackagesModule,
    GraphModule,
=======
    AzureModule,
>>>>>>> 16598ea9
  ],
  providers: [
    FastSetupProcessor,
    FullSetupProcessor,
    ScorecardPriorityProcessor,
    PackagePollingProcessor,
    DependencyQueueService,
    GitCommitExtractorService,
    PackageScorecardService,
    PackageVulnerabilityService,
    MonthlyCommitsService,
    ContributorProfileUpdaterService,
    AnomalyDetectionService,
    GitHubApiService,
    ActivityAnalysisService,
    GitManagerService,
    AISummaryService,
  ],
  exports: [
    DependencyQueueService,
  ],
})
export class DependenciesModule {}<|MERGE_RESOLUTION|>--- conflicted
+++ resolved
@@ -26,12 +26,9 @@
     PrismaModule,
     QueueModule,
     AiModule,
-<<<<<<< HEAD
     PackagesModule,
     GraphModule,
-=======
     AzureModule,
->>>>>>> 16598ea9
   ],
   providers: [
     FastSetupProcessor,
