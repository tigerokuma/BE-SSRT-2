--- conflicted
+++ resolved
@@ -4,11 +4,8 @@
 import { PrismaService } from '../../../common/prisma/prisma.service';
 import { AddToWatchlistDto } from '../dto/add-to-watchlist.dto';
 import { GitHubApiService } from './github-api.service';
-<<<<<<< HEAD
 import {GraphService} from "../../graph/services/graph.service";
-=======
 import { SbomQueueService } from 'src/features/sbom/services/sbom-queue.service';
->>>>>>> 2b7d0350
 
 @Injectable()
 export class ActivityService {
@@ -19,11 +16,8 @@
     @InjectQueue('repository-setup')
     private readonly repositorySetupQueue: Queue,
     private readonly githubApiService: GitHubApiService,
-<<<<<<< HEAD
     private readonly graphService: GraphService,
-=======
     private readonly sbomQueueService: SbomQueueService
->>>>>>> 2b7d0350
   ) {}
 
   async addToWatchlist(dto: AddToWatchlistDto) {
