import { Injectable, OnModuleDestroy } from '@nestjs/common';
<<<<<<< HEAD
import { ConfigService } from '@nestjs/config';
import neo4j, { Driver } from 'neo4j-driver';
=======
import { Driver } from 'neo4j-driver';
import { ConnectionService } from '../../../common/azure/azure.service';
>>>>>>> 16598ea9

@Injectable()
export class MemgraphService implements OnModuleDestroy {
  constructor(private readonly azureService: ConnectionService) {}

<<<<<<< HEAD
  constructor(configService: ConfigService) {
    const uri = configService.get<string>('MEMGRAPH_URI', 'bolt://localhost:7687');
    const user = configService.get<string>('MEMGRAPH_USER');
    const password = configService.get<string>('MEMGRAPH_PASSWORD');

    this.driver = user
      ? neo4j.driver(uri, neo4j.auth.basic(user, password ?? ''))
      : neo4j.driver(uri); // unauthenticated (dev/local)
=======
  async onModuleDestroy() {
    // Connection is managed by AzureService, no need to close here
>>>>>>> 16598ea9
  }

  private getDriver(): Driver {
    return this.azureService.getMemgraph();
  }

  async verifyConnectivity(): Promise<void> {
    const driver = this.getDriver();
    await driver.verifyAuthentication();
  }

  /**
   * Preflight compile with EXPLAIN to catch parser errors quickly.
   * Then run the actual cypher with small retry for transient errors.
   */
  async run<T extends Record<string, unknown> = Record<string, unknown>>(
    cypher: string,
    params: Record<string, unknown> = {},
  ): Promise<T[]> {
    const driver = this.getDriver();
    const session = driver.session();
    try {
      // Preflight: EXPLAIN (catches parsing issues without executing)
      await session.run(`EXPLAIN ${cypher}`, params);

      // Execute with small retry for transient classes
      const maxAttempts = 2;
      for (let attempt = 1; attempt <= maxAttempts; attempt++) {
        try {
          const res = await session.run(cypher, params);
          return res.records.map((r) => r.toObject()) as T[];
        } catch (err: any) {
          const msg = String(err?.message || err);
          const retriable =
            /TransientError|timeout|temporar|deadlock|lock/i.test(msg) ||
            /Memgraph\.TransientError/i.test(msg);

          if (!retriable || attempt === maxAttempts) throw err;

          // jittered backoff
          await new Promise((r) =>
            setTimeout(r, 150 * attempt + Math.random() * 200),
          );
        }
      }

      return [] as T[];
    } finally {
      await session.close();
    }
  }
}<|MERGE_RESOLUTION|>--- conflicted
+++ resolved
@@ -1,29 +1,13 @@
 import { Injectable, OnModuleDestroy } from '@nestjs/common';
-<<<<<<< HEAD
-import { ConfigService } from '@nestjs/config';
-import neo4j, { Driver } from 'neo4j-driver';
-=======
 import { Driver } from 'neo4j-driver';
 import { ConnectionService } from '../../../common/azure/azure.service';
->>>>>>> 16598ea9
 
 @Injectable()
 export class MemgraphService implements OnModuleDestroy {
   constructor(private readonly azureService: ConnectionService) {}
 
-<<<<<<< HEAD
-  constructor(configService: ConfigService) {
-    const uri = configService.get<string>('MEMGRAPH_URI', 'bolt://localhost:7687');
-    const user = configService.get<string>('MEMGRAPH_USER');
-    const password = configService.get<string>('MEMGRAPH_PASSWORD');
-
-    this.driver = user
-      ? neo4j.driver(uri, neo4j.auth.basic(user, password ?? ''))
-      : neo4j.driver(uri); // unauthenticated (dev/local)
-=======
   async onModuleDestroy() {
     // Connection is managed by AzureService, no need to close here
->>>>>>> 16598ea9
   }
 
   private getDriver(): Driver {
