--- conflicted
+++ resolved
@@ -1,48 +1,32 @@
-<<<<<<< HEAD
-import { Controller, Get, Post, Patch, Body, Param, Query } from '@nestjs/common';
-=======
 import { Controller, Get, Post, Patch, Delete, Body, Param, Query } from '@nestjs/common';
->>>>>>> 9c233e55
 import { WatchlistService } from '../services/watchlist.service';
-import {
-  AddToWatchlistRequest,
-  UpdateWatchlistRequest,
-} from '../dto/watchlist.dto';
+import { AddToWatchlistRequest, UpdateWatchlistRequest } from '../dto/watchlist.dto';
 
 @Controller('watchlist')
 export class WatchlistController {
   constructor(private readonly watchlistService: WatchlistService) {}
 
   @Get()
-<<<<<<< HEAD
-  async getWatchlist(@Query('userId') userId?: string) {
-    return this.watchlistService.getWatchlist(userId);
+  async getWatchlist(@Query('user_id') user_id: string) {
+    return this.watchlistService.getWatchlist(user_id);
   }
 
   @Get(':id/details')
   async getWatchlistItemDetails(@Param('id') id: string) {
     return this.watchlistService.getWatchlistItemDetails(id);
-=======
-  async getWatchlist(@Query('user_id') user_id: string) {
-    return this.watchlistService.getWatchlist(user_id);
->>>>>>> 9c233e55
   }
 
   @Post()
   async addToWatchlist(@Body() request: AddToWatchlistRequest & { user_id: string }) {
-    return this.watchlistService.addToWatchlist(request.user_id, request);
+    return this.watchlistService.addToWatchlist(request);
   }
 
   @Patch(':id')
   async updateWatchlistItem(
     @Param('id') id: string,
-<<<<<<< HEAD
-    @Body() request: UpdateWatchlistRequest,
-=======
     @Body() request: UpdateWatchlistRequest & { user_id: string }
->>>>>>> 9c233e55
   ) {
-    return this.watchlistService.updateWatchlistItem(request.user_id, id, request);
+    return this.watchlistService.updateWatchlistItem(id, request);
   }
 
   @Delete(':id')
@@ -52,4 +36,4 @@
   ) {
     return this.watchlistService.deleteWatchlistItem(body.user_id, id);
   }
-}+} 