--- conflicted
+++ resolved
@@ -20,14 +20,11 @@
     "test:e2e": "jest --config ./test/jest-e2e.json"
   },
   "dependencies": {
-<<<<<<< HEAD
     "@bull-board/api": "^6.11.1",
     "@bull-board/express": "^6.11.1",
     "@google-cloud/bigquery": "^8.1.0",
+    "@nestjs/axios": "^4.0.0",
     "@nestjs/bull": "^11.0.2",
-=======
-    "@nestjs/axios": "^4.0.0",
->>>>>>> 9b175924
     "@nestjs/common": "^11.0.1",
     "@nestjs/config": "^4.0.2",
     "@nestjs/core": "^11.0.1",
@@ -38,7 +35,6 @@
     "bull": "^4.16.5",
     "class-transformer": "^0.5.1",
     "class-validator": "^0.14.2",
-    "nestjs-injectable": "^0.1.1",
     "reflect-metadata": "^0.2.2",
     "rxjs": "^7.8.1",
     "swagger-ui-express": "^5.0.1",
@@ -88,9 +84,6 @@
       "**/*.(t|j)s"
     ],
     "coverageDirectory": "../coverage",
-    "testEnvironment": "node",
-    "moduleNameMapper": {
-      "^src/(.*)$": "<rootDir>/$1"
-    }
+    "testEnvironment": "node"
   }
 }