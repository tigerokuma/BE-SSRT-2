// This is your Prisma schema file,
// learn more about it in the docs: https://pris.ly/d/prisma-schema

// Looking for ways to speed up your queries, or scale easily with your serverless or edge functions?
// Try Prisma Accelerate: https://pris.ly/cli/accelerate-init

generator client {
  provider = "prisma-client-js"
  output   = "../generated/prisma"
}

datasource db {
  provider = "postgresql"
  url      = env("DATABASE_URL")
}

model User {
  user_id           String             @id @default(uuid())
  email             String             @unique
  name              String?
  created_at        DateTime           @default(now())
  userWatchlists    UserWatchlist[]
  email_confirmed   Boolean            @default(false)
  EmailConfirmation EmailConfirmation?
  slack        Slack?
  jira         Jira?
  emailTime    EmailTime?
  sbom              UserWatchlistSbom?

  @@map("users")
}
<<<<<<< HEAD

// NEW: Fast NPM package data (always available)
model NpmPackage {
  package_name String    @id
  description  String?
  version      String?
  downloads    Int?
  keywords     String[]
  license      String?
  npm_url      String?
  homepage     String?
  published_at DateTime?
  last_updated DateTime?
  maintainers  String[]
  risk_score   Float?
  repo_url     String? // Link to GitHub repo (no foreign key constraint)
  fetched_at   DateTime  @default(now())
  osv_vulnerabilities Json?
  has_osvvulnerabilities Boolean @default(false)

  @@map("npm_packages")
}

=======

// NEW: Fast NPM package data (always available)
model NpmPackage {
  package_name String    @id
  description  String?
  version      String?
  downloads    Int?
  keywords     String[]
  license      String?
  npm_url      String?
  homepage     String?
  published_at DateTime?
  last_updated DateTime?
  maintainers  String[]
  risk_score   Float?
  repo_url     String? // Link to GitHub repo (no foreign key constraint)
  fetched_at   DateTime  @default(now())
  has_osvvulnerabilities Boolean @default(false)
  
  // Relations
  osvVulnerabilities OsvVulnerability[]

  @@map("npm_packages")
}

// NEW: Normalized OSV vulnerability data
model OsvVulnerability {
  id            String   @id
  package_name  String
  summary       String
  severity      String?
  details       String?
  affected      Json?    // Version ranges - could be normalized further
  references    Json?    // References array - could be normalized further
  published     DateTime?
  modified      DateTime?
  
  // Relations
  npmPackage    NpmPackage @relation(fields: [package_name], references: [package_name])
  
  @@index([package_name])
  @@map("osv_vulnerabilities")
}

>>>>>>> 6ea3ecc2
// NEW: Detailed GitHub repository data (enriched separately)
model GitHubRepository {
  repo_url       String    @id
  repo_name      String? // e.g., "facebook/react"
  owner          String? // e.g., "facebook"
  stars          Int?
  forks          Int?
  contributors   Int?
  topics         String[] // GitHub topics/tags
  pushed_at      DateTime?
  created_at     DateTime?
  updated_at     DateTime?
  default_branch String?
  language       String? // Primary language
  fetched_at     DateTime  @default(now())

  @@map("github_repositories")
}

// EXISTING: Keep for backward compatibility during migration
model Package {
  package_id   String @id @default(uuid())
  package_name String @unique
  repo_url     String
  repo_name    String

  // Existing fields
  downloads    Int?
  last_updated DateTime?
  stars        Int?
  forks        Int? // ADD ONLY THIS LINE
  contributors Int?
  pushed_at    DateTime?
  risk_score   Float?
  fetched_at   DateTime?

  // NPM-style summary fields
  description  String?
  version      String?
  published_at DateTime?
  maintainers  String[]
  keywords     String[]
  npm_url      String?
  homepage     String?
  license      String?

  // Relations
  watchlists Watchlist[]
}

model Watchlist {
  watchlist_id                     String          @id @default(uuid())
  alert_cve_ids                    String[]
  updated_at                       DateTime?
  default_branch                   String?
  latest_commit_sha                String?
  commits_since_last_health_update Int              @default(0) // Fixed: should be 0 by default
  package_id                       String
  // New fields for background processing
  status                           String          @default("processing") // processing, ready, failed
  processing_started_at            DateTime?
  processing_completed_at          DateTime?
  last_error                       String?
  
  // Repository size tracking for cloning strategy
  repo_size_kb                     Int?             // Repository size in KB from GitHub API
  clone_time_ms                    Int?             // Time taken to clone repository in milliseconds
  analysis_strategy                String?         @default("api-only") // api-only, full-clone, hybrid
  
  // Relations
  userWatchlistEntries             UserWatchlist[]
  package                          Package         @relation(fields: [package_id], references: [package_id])
  logs                             Log[]
  healthData                       HealthData[]
  busFactorData                    BusFactorData[]
  activityData                     ActivityData[]
  aiSummaryData                    AISummaryData[]
  weeklySummaryData                WeeklySummaryData[]
  contributorStats                 ContributorStats[]
  repoStats                        RepoStats?
  alertTriggered                   AlertTriggered[]
  sbom                             WatchlistSbom?
<<<<<<< HEAD
=======
  aiAnomaliesDetected             AIAnomaliesDetected[]
  vulnerabilities                  Vulnerability[]
  vulnerabilitySummary             VulnerabilitySummary?
>>>>>>> 6ea3ecc2
}

model UserWatchlist {
  id           String     @id @default(uuid())
  user_id      String
  watchlist_id String
  added_at     DateTime   @default(now())
  alerts       String?
  notes        String?
  created_at   DateTime   @default(now())
  user         User       @relation(fields: [user_id], references: [user_id])
  watchlist    Watchlist  @relation(fields: [watchlist_id], references: [watchlist_id])
  
  AlertTriggered AlertTriggered[]

  @@index([user_id])
  @@index([watchlist_id])
}

// NEW: Health analysis data storage
model HealthData {
  id                   String   @id @default(uuid())
  watchlist_id         String
  commit_sha           String?
  commit_date          DateTime?
  scorecard_metrics    Json?
  overall_health_score Decimal? @db.Decimal(5, 2)
  analysis_date        DateTime @default(now())
  source               String   @default("scorecard") // scorecard, local-analysis
  created_at           DateTime @default(now())
<<<<<<< HEAD

  // Relations
  watchlist Watchlist @relation(fields: [watchlist_id], references: [watchlist_id], onDelete: Cascade)

  @@index([watchlist_id])
  @@index([commit_sha])
  @@map("health_data")
}

// NEW: Bus factor analysis data storage
model BusFactorData {
  id              String   @id @default(uuid())
  watchlist_id    String
  bus_factor      Int
  total_contributors Int
  top_contributors Json    // Array of contributor objects
  risk_level      String   // LOW, MEDIUM, HIGH, CRITICAL
  risk_reason     String?
  analysis_date   DateTime @default(now())
  created_at      DateTime @default(now())

  // Relations
  watchlist Watchlist @relation(fields: [watchlist_id], references: [watchlist_id], onDelete: Cascade)

  @@index([watchlist_id])
  @@map("bus_factor_data")
}

// NEW: Activity analysis data storage
model ActivityData {
  id                    String   @id @default(uuid())
  watchlist_id          String
  activity_score        Int      // 0-100
  activity_level        String   // LOW, MODERATE, HIGH, VERY_HIGH
  weekly_commit_rate    Decimal  @db.Decimal(5, 2) // Average commits per week (e.g., 2.50)
  activity_factors      Json     // JSON object with the 4 factor scores: { commitFrequency: number, contributorDiversity: number, codeChurn: number, developmentConsistency: number }
  activity_heatmap      Json?    // Activity heatmap data
  peak_activity         Json?    // Peak activity information
  analysis_date         DateTime @default(now())
  created_at            DateTime @default(now())

  // Relations
  watchlist Watchlist @relation(fields: [watchlist_id], references: [watchlist_id], onDelete: Cascade)

  @@index([watchlist_id])
  @@map("activity_data")
}

// NEW: AI summary data storage
model AISummaryData {
  id           String   @id @default(uuid())
  watchlist_id String
  summary      String   @db.Text
  confidence   Float    @default(1.0)
  model_used   String   @default("gemma2:2b")
  prompt_length Int?
  output_length Int?
  generation_time_ms Int?
  created_at   DateTime @default(now())

  // Relations
  watchlist Watchlist @relation(fields: [watchlist_id], references: [watchlist_id], onDelete: Cascade)

  @@index([watchlist_id])
  @@map("ai_summary_data")
}

// NEW: Weekly AI summary data storage
model WeeklySummaryData {
  id           String   @id @default(uuid())
  watchlist_id String
  week_start   DateTime
  week_end     DateTime
  summary      String   @db.Text
  confidence   Float    @default(1.0)
  model_used   String   @default("gemma2:2b")
  metrics_summary Json? // Summary of weekly metrics
  created_at   DateTime @default(now())

  // Relations
  watchlist Watchlist @relation(fields: [watchlist_id], references: [watchlist_id], onDelete: Cascade)

  @@unique([watchlist_id, week_start])
  @@index([watchlist_id])
  @@index([week_start])
  @@map("weekly_summary_data")
}

model BuildTask {
  task_id      String         @id @default(uuid())
  repo_id      String
  status       String // e.g., 'queued', 'in_progress', 'completed', 'failed'
  logs         String[]
  created_at   DateTime       @default(now())
  started_at   DateTime?
  finished_at  DateTime?
  // Optionally add commit_id, assigned_to, retry_count, etc.
  commit_id    String?
  assigned_to  String?
  retry_count  Int            @default(0)
  BuildSubtask BuildSubtask[]
}

model BuildSubtask {
  subtask_id    String          @id @default(uuid())
  buildTask     BuildTask       @relation(fields: [task_id], references: [task_id], onDelete: Cascade)
  task_id       String
  language      String // e.g., 'python', 'java', etc.
  step          String // e.g., 'parse', 'graph', 'save'
  status        String // e.g., 'pending', 'in_progress', 'completed', 'failed'
  message       String? // details, errors, etc.
  created_at    DateTime        @default(now())
  started_at    DateTime?
  finished_at   DateTime?
  GraphSnapshot GraphSnapshot[]
}

model GraphExport {
  export_id  String    @id @default(uuid())
  repo_id    String
  format     String
  ready_time DateTime?
  s3_url     String?
  status     String
  actor      String?
  created_at DateTime  @default(now())
}

model AlertTriggered {
  id              String    @id @default(uuid())
  user_watchlist_id String
  watchlist_id    String
  commit_sha      String
  contributor     String
  metric          String    // e.g., 'lines_added', 'lines_deleted', 'files_changed', 'commit_time'
  value           Float
  alert_level     String    // 'mild', 'moderate', 'critical'
  threshold_type  String    // 'contributor_stddev', 'repo_average', 'absolute', 'user_defined'
  threshold_value Float
  description     String
  details_json    Json?
  created_at      DateTime  @default(now())
  acknowledged_at DateTime?
  resolved_at     DateTime?

  userWatchlist   UserWatchlist @relation(fields: [user_watchlist_id], references: [id], onDelete: Cascade)
  watchlist       Watchlist     @relation(fields: [watchlist_id], references: [watchlist_id], onDelete: Cascade)

  @@index([user_watchlist_id])
  @@index([watchlist_id])
  @@index([commit_sha])
  @@index([created_at])
  @@map("alert_triggered")
}

enum WaitValue {
  DAY
  WEEK
  MONTH
  YEAR
}

model EmailTime {
  id              String        @id @default(uuid())
  last_email_time DateTime
  next_email_time DateTime
  wait_value      WaitValue
  wait_unit       Int
  user   User @relation(fields: [id], references: [user_id])
}

model EmailConfirmation {
  token      String   @id @default(uuid())
  user_id    String   @unique
  expires_at DateTime
  created_at DateTime @default(now())
  user       User     @relation(fields: [user_id], references: [user_id])

  @@index([expires_at])
}

model Slack {
  id            String        @id @default(uuid())
  slack_token   String
  slack_channel String?
  user   User @relation(fields: [id], references: [user_id])
}

model Jira {
  id             String        @id @default(uuid())
  webtrigger_url String
  project_key    String?
  user   User @relation(fields: [id], references: [user_id])
}

model GraphSnapshot {
  snapshot_id  String       @id @default(uuid())
  subtask_id   String
  repo_id      String
  commit_id    String?
  language     String
  graph_type   String
  version      Int
  created_at   DateTime     @default(now())
  node_count   Int?
  edge_count   Int?
  s3_url       String?
  status       String // e.g., 'stored','invalidated','expired'
  // Relations
  buildSubtask BuildSubtask @relation(fields: [subtask_id], references: [subtask_id], onDelete: Cascade)
  nodes        GraphNode[]
  edges        GraphEdge[]

  @@index([subtask_id])
  @@index([repo_id])
  @@map("graph_snapshots")
}

model GraphNode {
  node_id     String        @id @default(uuid())
  snapshot_id String
  type        String
  name        String?
  file_path   String?
  commit_id   String?
  metadata    Json?
  // Relations
  snapshot    GraphSnapshot @relation(fields: [snapshot_id], references: [snapshot_id], onDelete: Cascade)
  outgoing    GraphEdge[]   @relation("EdgeSource")
  incoming    GraphEdge[]   @relation("EdgeTarget")

  @@index([snapshot_id])
  @@index([name])
  @@map("graph_nodes")
}

model GraphEdge {
  edge_id     String        @id @default(uuid())
  snapshot_id String
  source_id   String
  target_id   String
  relation    String
  metadata    Json?
  // Relations
  snapshot    GraphSnapshot @relation(fields: [snapshot_id], references: [snapshot_id], onDelete: Cascade)
  source      GraphNode     @relation("EdgeSource", fields: [source_id], references: [node_id])
  target      GraphNode     @relation("EdgeTarget", fields: [target_id], references: [node_id])

  @@index([relation])
  @@map("graph_edges")
}

// ENHANCED: Log model with diff data support
model Log {
  event_id        String     @id @default(uuid())
  watchlist_id    String?
  event_type      String
  actor           String
  timestamp       DateTime
  payload         Json?
  event_hash      String
  prev_event_hash String?
  diff_data       Json?
  files_changed   Int?       @default(0)
  lines_added     Int?       @default(0)
  lines_deleted   Int?       @default(0)
  repository      Watchlist? @relation(fields: [watchlist_id], references: [watchlist_id])

  @@index([watchlist_id])
  @@index([event_type])
  @@index([timestamp])
  @@map("logs")
}

model ContributorStats {
  id                    String    @id @default(uuid())
  watchlist_id          String
  author_email          String
  author_name           String?
  total_commits         Int
  avg_lines_added       Float
  avg_lines_deleted     Float
  avg_files_changed     Float
  commit_time_histogram Json
  last_commit_date      DateTime
  stddev_lines_added    Float
  stddev_lines_deleted  Float
  stddev_files_changed  Float
  typical_days_active   Json
  created_at            DateTime  @default(now())
  updated_at            DateTime  @updatedAt

  repository            Watchlist @relation(fields: [watchlist_id], references: [watchlist_id], onDelete: Cascade)

  @@unique([watchlist_id, author_email])
  @@index([watchlist_id])
  @@map("contributor_stats")
}

model RepoStats {
  id                    String    @id @default(uuid())
  watchlist_id          String
  total_commits         Int
  avg_lines_added       Float
  avg_lines_deleted     Float
  avg_files_changed     Float
  stddev_lines_added    Float
  stddev_lines_deleted  Float
  stddev_files_changed  Float
  commit_time_histogram Json
  typical_days_active   Json
  last_updated          DateTime  @default(now())
  created_at            DateTime  @default(now())

  repository            Watchlist @relation(fields: [watchlist_id], references: [watchlist_id], onDelete: Cascade)

  @@unique([watchlist_id])
  @@index([watchlist_id])
  @@map("repo_stats")
}

model TempJira {
  code            String    @unique
  project_key     String
  webtrigger_url  String
  expires_at      DateTime

  @@unique([webtrigger_url, project_key])
}

model WatchlistSbom {
  id                   String    @id @default(uuid())
  watchlist_id         String    @unique
  sbom                 Json
  created_at           DateTime  @default(now())
  updated_at           DateTime  @default(now())

  watchlist            Watchlist @relation(fields: [watchlist_id], references: [watchlist_id], onDelete: Cascade)
  @@index([watchlist_id])
}

model UserWatchlistSbom {
  id                   String    @id @default(uuid())
  user_id              String    @unique
  sbom                 Json
  created_at           DateTime  @default(now())
  updated_at           DateTime  @default(now())

  user User     @relation(fields: [user_id], references: [user_id], onDelete: Cascade)
  @@index([user_id])
=======

  // Relations
  watchlist Watchlist @relation(fields: [watchlist_id], references: [watchlist_id], onDelete: Cascade)

  @@index([watchlist_id])
  @@index([commit_sha])
  @@map("health_data")
}

// NEW: Bus factor analysis data storage
model BusFactorData {
  id              String   @id @default(uuid())
  watchlist_id    String
  bus_factor      Int
  total_contributors Int
  total_commits   Int     // Total commits from all human contributors
  top_contributors Json    // Array of contributor objects
  risk_level      String   // LOW, MEDIUM, HIGH, CRITICAL
  risk_reason     String?
  analysis_date   DateTime @default(now())
  created_at      DateTime @default(now())

  // Relations
  watchlist Watchlist @relation(fields: [watchlist_id], references: [watchlist_id], onDelete: Cascade)

  @@index([watchlist_id])
  @@map("bus_factor_data")
}

// NEW: Activity analysis data storage
model ActivityData {
  id                    String   @id @default(uuid())
  watchlist_id          String
  activity_score        Int      // 0-100
  activity_level        String   // LOW, MODERATE, HIGH, VERY_HIGH
  weekly_commit_rate    Decimal  @db.Decimal(5, 2) // Average commits per week (e.g., 2.50)
  activity_factors      Json     // JSON object with the 4 factor scores: { commitFrequency: number, contributorDiversity: number, codeChurn: number, developmentConsistency: number }
  activity_heatmap      Json?    // Activity heatmap data
  peak_activity         Json?    // Peak activity information
  analysis_date         DateTime @default(now())
  created_at            DateTime @default(now())

  // Relations
  watchlist Watchlist @relation(fields: [watchlist_id], references: [watchlist_id], onDelete: Cascade)

  @@index([watchlist_id])
  @@map("activity_data")
}

// NEW: AI summary data storage
model AISummaryData {
  id           String   @id @default(uuid())
  watchlist_id String
  summary      String   @db.Text
  confidence   Float    @default(1.0)
  model_used   String   @default("gemma2:2b")
  prompt_length Int?
  output_length Int?
  generation_time_ms Int?
  created_at   DateTime @default(now())

  // Relations
  watchlist Watchlist @relation(fields: [watchlist_id], references: [watchlist_id], onDelete: Cascade)

  @@index([watchlist_id])
  @@map("ai_summary_data")
}

// NEW: Weekly AI summary data storage
model WeeklySummaryData {
  id           String   @id @default(uuid())
  watchlist_id String
  week_start   DateTime
  week_end     DateTime
  summary      String   @db.Text
  confidence   Float    @default(1.0)
  model_used   String   @default("gemma2:2b")
  metrics_summary Json? // Summary of weekly metrics
  created_at   DateTime @default(now())

  // Relations
  watchlist Watchlist @relation(fields: [watchlist_id], references: [watchlist_id], onDelete: Cascade)

  @@unique([watchlist_id, week_start])
  @@index([watchlist_id])
  @@index([week_start])
  @@map("weekly_summary_data")
}

model BuildTask {
  task_id      String         @id @default(uuid())
  repo_id      String
  status       String // e.g., 'queued', 'in_progress', 'completed', 'failed'
  logs         String[]
  created_at   DateTime       @default(now())
  started_at   DateTime?
  finished_at  DateTime?
  // Optionally add commit_id, assigned_to, retry_count, etc.
  commit_id    String?
  assigned_to  String?
  retry_count  Int            @default(0)
  BuildSubtask BuildSubtask[]
}

model BuildSubtask {
  subtask_id    String          @id @default(uuid())
  buildTask     BuildTask       @relation(fields: [task_id], references: [task_id], onDelete: Cascade)
  task_id       String
  language      String // e.g., 'python', 'java', etc.
  step          String // e.g., 'parse', 'graph', 'save'
  status        String // e.g., 'pending', 'in_progress', 'completed', 'failed'
  message       String? // details, errors, etc.
  created_at    DateTime        @default(now())
  started_at    DateTime?
  finished_at   DateTime?
  GraphSnapshot GraphSnapshot[]
}

model GraphExport {
  export_id  String    @id @default(uuid())
  repo_id    String
  format     String
  ready_time DateTime?
  s3_url     String?
  status     String
  actor      String?
  created_at DateTime  @default(now())
}

model AlertTriggered {
  id              String    @id @default(uuid())
  user_watchlist_id String
  watchlist_id    String
  commit_sha      String
  contributor     String
  metric          String    // e.g., 'lines_added', 'lines_deleted', 'files_changed', 'commit_time'
  value           Float
  alert_level     String    // 'mild', 'moderate', 'critical'
  threshold_type  String    // 'contributor_stddev', 'repo_average', 'absolute', 'user_defined'
  threshold_value Float
  description     String
  details_json    Json?
  created_at      DateTime  @default(now())
  acknowledged_at DateTime?
  resolved_at     DateTime?

  userWatchlist   UserWatchlist @relation(fields: [user_watchlist_id], references: [id], onDelete: Cascade)
  watchlist       Watchlist     @relation(fields: [watchlist_id], references: [watchlist_id], onDelete: Cascade)

  @@index([user_watchlist_id])
  @@index([watchlist_id])
  @@index([commit_sha])
  @@index([created_at])
  @@map("alert_triggered")
}

enum WaitValue {
  DAY
  WEEK
  MONTH
  YEAR
}

model EmailTime {
  id              String        @id @default(uuid())
  last_email_time DateTime
  next_email_time DateTime
  wait_value      WaitValue
  wait_unit       Int
  user   User @relation(fields: [id], references: [user_id])
}

model EmailConfirmation {
  token      String   @id @default(uuid())
  user_id    String   @unique
  expires_at DateTime
  created_at DateTime @default(now())
  user       User     @relation(fields: [user_id], references: [user_id])

  @@index([expires_at])
}

model Slack {
  id            String        @id @default(uuid())
  slack_token   String
  slack_channel String?
  user   User @relation(fields: [id], references: [user_id])
}

model Jira {
  id             String        @id @default(uuid())
  webtrigger_url String
  project_key    String?
  user   User @relation(fields: [id], references: [user_id])
}

model GraphSnapshot {
  snapshot_id  String       @id @default(uuid())
  subtask_id   String
  repo_id      String
  commit_id    String?
  language     String
  graph_type   String
  version      Int
  created_at   DateTime     @default(now())
  node_count   Int?
  edge_count   Int?
  s3_url       String?
  status       String // e.g., 'stored','invalidated','expired'
  // Relations
  buildSubtask BuildSubtask @relation(fields: [subtask_id], references: [subtask_id], onDelete: Cascade)
  nodes        GraphNode[]
  edges        GraphEdge[]

  @@index([subtask_id])
  @@index([repo_id])
  @@map("graph_snapshots")
}

model GraphNode {
  node_id     String        @id @default(uuid())
  snapshot_id String
  type        String
  name        String?
  file_path   String?
  commit_id   String?
  metadata    Json?
  // Relations
  snapshot    GraphSnapshot @relation(fields: [snapshot_id], references: [snapshot_id], onDelete: Cascade)
  outgoing    GraphEdge[]   @relation("EdgeSource")
  incoming    GraphEdge[]   @relation("EdgeTarget")

  @@index([snapshot_id])
  @@index([name])
  @@map("graph_nodes")
}

model GraphEdge {
  edge_id     String        @id @default(uuid())
  snapshot_id String
  source_id   String
  target_id   String
  relation    String
  metadata    Json?
  // Relations
  snapshot    GraphSnapshot @relation(fields: [snapshot_id], references: [snapshot_id], onDelete: Cascade)
  source      GraphNode     @relation("EdgeSource", fields: [source_id], references: [node_id])
  target      GraphNode     @relation("EdgeTarget", fields: [target_id], references: [node_id])

  @@index([relation])
  @@map("graph_edges")
}

// ENHANCED: Log model with diff data support
model Log {
  event_id        String     @id @default(uuid())
  watchlist_id    String?
  event_type      String
  actor           String
  timestamp       DateTime
  payload         Json?
  event_hash      String
  prev_event_hash String?
  diff_data       Json?
  files_changed   Int?       @default(0)
  lines_added     Int?       @default(0)
  lines_deleted   Int?       @default(0)
  repository      Watchlist? @relation(fields: [watchlist_id], references: [watchlist_id])

  @@index([watchlist_id])
  @@index([event_type])
  @@index([timestamp])
  @@map("logs")
}

model ContributorStats {
  id                    String    @id @default(uuid())
  watchlist_id          String
  author_email          String
  author_name           String?
  total_commits         Int
  avg_lines_added       Float
  avg_lines_deleted     Float
  avg_files_changed     Float
  commit_time_histogram Json
  last_commit_date      DateTime
  stddev_lines_added    Float
  stddev_lines_deleted  Float
  stddev_files_changed  Float
  typical_days_active   Json
  created_at            DateTime  @default(now())
  updated_at            DateTime  @updatedAt

  repository            Watchlist @relation(fields: [watchlist_id], references: [watchlist_id], onDelete: Cascade)

  @@unique([watchlist_id, author_email])
  @@index([watchlist_id])
  @@map("contributor_stats")
}

model RepoStats {
  id                    String    @id @default(uuid())
  watchlist_id          String
  total_commits         Int
  avg_lines_added       Float
  avg_lines_deleted     Float
  avg_files_changed     Float
  stddev_lines_added    Float
  stddev_lines_deleted  Float
  stddev_files_changed  Float
  commit_time_histogram Json
  typical_days_active   Json
  last_updated          DateTime  @default(now())
  created_at            DateTime  @default(now())

  repository            Watchlist @relation(fields: [watchlist_id], references: [watchlist_id], onDelete: Cascade)

  @@unique([watchlist_id])
  @@index([watchlist_id])
  @@map("repo_stats")
}

model TempJira {
  code            String    @unique
  project_key     String
  webtrigger_url  String
  expires_at      DateTime

  @@unique([webtrigger_url, project_key])
}

model WatchlistSbom {
  id                   String    @id @default(uuid())
  watchlist_id         String    @unique
  sbom                 Json
  created_at           DateTime  @default(now())
  updated_at           DateTime  @default(now())

  watchlist            Watchlist @relation(fields: [watchlist_id], references: [watchlist_id], onDelete: Cascade)
  @@index([watchlist_id])
}

model UserWatchlistSbom {
  id                   String    @id @default(uuid())
  user_id              String    @unique
  sbom                 Json
  created_at           DateTime  @default(now())
  updated_at           DateTime  @default(now())

  user User     @relation(fields: [user_id], references: [user_id], onDelete: Cascade)
  @@index([user_id])
}

model AIAnomaliesDetected {
  id                String    @id @default(uuid())
  watchlist_id      String
  commit_sha        String
  anomaly_details   Json
  detected_at       DateTime  @default(now())

  repository        Watchlist @relation(fields: [watchlist_id], references: [watchlist_id], onDelete: Cascade)

  @@unique([watchlist_id, commit_sha])
  @@index([watchlist_id])
  @@index([commit_sha])
  @@map("ai_anomalies_detected")
}

// NEW: Vulnerability data storage
model Vulnerability {
  id                String    @id @default(uuid())
  watchlist_id      String
  title             String
  description       String    @db.Text
  severity          String    // CRITICAL, HIGH, MEDIUM, LOW
  cve_id            String?
  ghsa_id           String?
  published_date    DateTime
  affected_versions String[]
  fixed_versions    String[]
  references        Json      // Array of reference objects
  created_at        DateTime  @default(now())

  // Relations
  watchlist         Watchlist @relation(fields: [watchlist_id], references: [watchlist_id], onDelete: Cascade)

  @@index([watchlist_id])
  @@index([severity])
  @@index([published_date])
  @@map("vulnerabilities")
}

// NEW: Vulnerability summary data storage
model VulnerabilitySummary {
  id                String    @id @default(uuid())
  watchlist_id      String    @unique
  total_count       Int       @default(0)
  critical_count    Int       @default(0)
  high_count        Int       @default(0)
  medium_count      Int       @default(0)
  low_count         Int       @default(0)
  last_updated      DateTime  @default(now())

  // Relations
  watchlist         Watchlist @relation(fields: [watchlist_id], references: [watchlist_id], onDelete: Cascade)

  @@index([watchlist_id])
  @@map("vulnerability_summaries")
>>>>>>> 6ea3ecc2
}<|MERGE_RESOLUTION|>--- conflicted
+++ resolved
@@ -29,31 +29,6 @@
 
   @@map("users")
 }
-<<<<<<< HEAD
-
-// NEW: Fast NPM package data (always available)
-model NpmPackage {
-  package_name String    @id
-  description  String?
-  version      String?
-  downloads    Int?
-  keywords     String[]
-  license      String?
-  npm_url      String?
-  homepage     String?
-  published_at DateTime?
-  last_updated DateTime?
-  maintainers  String[]
-  risk_score   Float?
-  repo_url     String? // Link to GitHub repo (no foreign key constraint)
-  fetched_at   DateTime  @default(now())
-  osv_vulnerabilities Json?
-  has_osvvulnerabilities Boolean @default(false)
-
-  @@map("npm_packages")
-}
-
-=======
 
 // NEW: Fast NPM package data (always available)
 model NpmPackage {
@@ -98,7 +73,6 @@
   @@map("osv_vulnerabilities")
 }
 
->>>>>>> 6ea3ecc2
 // NEW: Detailed GitHub repository data (enriched separately)
 model GitHubRepository {
   repo_url       String    @id
@@ -181,12 +155,9 @@
   repoStats                        RepoStats?
   alertTriggered                   AlertTriggered[]
   sbom                             WatchlistSbom?
-<<<<<<< HEAD
-=======
   aiAnomaliesDetected             AIAnomaliesDetected[]
   vulnerabilities                  Vulnerability[]
   vulnerabilitySummary             VulnerabilitySummary?
->>>>>>> 6ea3ecc2
 }
 
 model UserWatchlist {
@@ -217,7 +188,6 @@
   analysis_date        DateTime @default(now())
   source               String   @default("scorecard") // scorecard, local-analysis
   created_at           DateTime @default(now())
-<<<<<<< HEAD
 
   // Relations
   watchlist Watchlist @relation(fields: [watchlist_id], references: [watchlist_id], onDelete: Cascade)
@@ -233,6 +203,7 @@
   watchlist_id    String
   bus_factor      Int
   total_contributors Int
+  total_commits   Int     // Total commits from all human contributors
   top_contributors Json    // Array of contributor objects
   risk_level      String   // LOW, MEDIUM, HIGH, CRITICAL
   risk_reason     String?
@@ -568,358 +539,6 @@
 
   user User     @relation(fields: [user_id], references: [user_id], onDelete: Cascade)
   @@index([user_id])
-=======
-
-  // Relations
-  watchlist Watchlist @relation(fields: [watchlist_id], references: [watchlist_id], onDelete: Cascade)
-
-  @@index([watchlist_id])
-  @@index([commit_sha])
-  @@map("health_data")
-}
-
-// NEW: Bus factor analysis data storage
-model BusFactorData {
-  id              String   @id @default(uuid())
-  watchlist_id    String
-  bus_factor      Int
-  total_contributors Int
-  total_commits   Int     // Total commits from all human contributors
-  top_contributors Json    // Array of contributor objects
-  risk_level      String   // LOW, MEDIUM, HIGH, CRITICAL
-  risk_reason     String?
-  analysis_date   DateTime @default(now())
-  created_at      DateTime @default(now())
-
-  // Relations
-  watchlist Watchlist @relation(fields: [watchlist_id], references: [watchlist_id], onDelete: Cascade)
-
-  @@index([watchlist_id])
-  @@map("bus_factor_data")
-}
-
-// NEW: Activity analysis data storage
-model ActivityData {
-  id                    String   @id @default(uuid())
-  watchlist_id          String
-  activity_score        Int      // 0-100
-  activity_level        String   // LOW, MODERATE, HIGH, VERY_HIGH
-  weekly_commit_rate    Decimal  @db.Decimal(5, 2) // Average commits per week (e.g., 2.50)
-  activity_factors      Json     // JSON object with the 4 factor scores: { commitFrequency: number, contributorDiversity: number, codeChurn: number, developmentConsistency: number }
-  activity_heatmap      Json?    // Activity heatmap data
-  peak_activity         Json?    // Peak activity information
-  analysis_date         DateTime @default(now())
-  created_at            DateTime @default(now())
-
-  // Relations
-  watchlist Watchlist @relation(fields: [watchlist_id], references: [watchlist_id], onDelete: Cascade)
-
-  @@index([watchlist_id])
-  @@map("activity_data")
-}
-
-// NEW: AI summary data storage
-model AISummaryData {
-  id           String   @id @default(uuid())
-  watchlist_id String
-  summary      String   @db.Text
-  confidence   Float    @default(1.0)
-  model_used   String   @default("gemma2:2b")
-  prompt_length Int?
-  output_length Int?
-  generation_time_ms Int?
-  created_at   DateTime @default(now())
-
-  // Relations
-  watchlist Watchlist @relation(fields: [watchlist_id], references: [watchlist_id], onDelete: Cascade)
-
-  @@index([watchlist_id])
-  @@map("ai_summary_data")
-}
-
-// NEW: Weekly AI summary data storage
-model WeeklySummaryData {
-  id           String   @id @default(uuid())
-  watchlist_id String
-  week_start   DateTime
-  week_end     DateTime
-  summary      String   @db.Text
-  confidence   Float    @default(1.0)
-  model_used   String   @default("gemma2:2b")
-  metrics_summary Json? // Summary of weekly metrics
-  created_at   DateTime @default(now())
-
-  // Relations
-  watchlist Watchlist @relation(fields: [watchlist_id], references: [watchlist_id], onDelete: Cascade)
-
-  @@unique([watchlist_id, week_start])
-  @@index([watchlist_id])
-  @@index([week_start])
-  @@map("weekly_summary_data")
-}
-
-model BuildTask {
-  task_id      String         @id @default(uuid())
-  repo_id      String
-  status       String // e.g., 'queued', 'in_progress', 'completed', 'failed'
-  logs         String[]
-  created_at   DateTime       @default(now())
-  started_at   DateTime?
-  finished_at  DateTime?
-  // Optionally add commit_id, assigned_to, retry_count, etc.
-  commit_id    String?
-  assigned_to  String?
-  retry_count  Int            @default(0)
-  BuildSubtask BuildSubtask[]
-}
-
-model BuildSubtask {
-  subtask_id    String          @id @default(uuid())
-  buildTask     BuildTask       @relation(fields: [task_id], references: [task_id], onDelete: Cascade)
-  task_id       String
-  language      String // e.g., 'python', 'java', etc.
-  step          String // e.g., 'parse', 'graph', 'save'
-  status        String // e.g., 'pending', 'in_progress', 'completed', 'failed'
-  message       String? // details, errors, etc.
-  created_at    DateTime        @default(now())
-  started_at    DateTime?
-  finished_at   DateTime?
-  GraphSnapshot GraphSnapshot[]
-}
-
-model GraphExport {
-  export_id  String    @id @default(uuid())
-  repo_id    String
-  format     String
-  ready_time DateTime?
-  s3_url     String?
-  status     String
-  actor      String?
-  created_at DateTime  @default(now())
-}
-
-model AlertTriggered {
-  id              String    @id @default(uuid())
-  user_watchlist_id String
-  watchlist_id    String
-  commit_sha      String
-  contributor     String
-  metric          String    // e.g., 'lines_added', 'lines_deleted', 'files_changed', 'commit_time'
-  value           Float
-  alert_level     String    // 'mild', 'moderate', 'critical'
-  threshold_type  String    // 'contributor_stddev', 'repo_average', 'absolute', 'user_defined'
-  threshold_value Float
-  description     String
-  details_json    Json?
-  created_at      DateTime  @default(now())
-  acknowledged_at DateTime?
-  resolved_at     DateTime?
-
-  userWatchlist   UserWatchlist @relation(fields: [user_watchlist_id], references: [id], onDelete: Cascade)
-  watchlist       Watchlist     @relation(fields: [watchlist_id], references: [watchlist_id], onDelete: Cascade)
-
-  @@index([user_watchlist_id])
-  @@index([watchlist_id])
-  @@index([commit_sha])
-  @@index([created_at])
-  @@map("alert_triggered")
-}
-
-enum WaitValue {
-  DAY
-  WEEK
-  MONTH
-  YEAR
-}
-
-model EmailTime {
-  id              String        @id @default(uuid())
-  last_email_time DateTime
-  next_email_time DateTime
-  wait_value      WaitValue
-  wait_unit       Int
-  user   User @relation(fields: [id], references: [user_id])
-}
-
-model EmailConfirmation {
-  token      String   @id @default(uuid())
-  user_id    String   @unique
-  expires_at DateTime
-  created_at DateTime @default(now())
-  user       User     @relation(fields: [user_id], references: [user_id])
-
-  @@index([expires_at])
-}
-
-model Slack {
-  id            String        @id @default(uuid())
-  slack_token   String
-  slack_channel String?
-  user   User @relation(fields: [id], references: [user_id])
-}
-
-model Jira {
-  id             String        @id @default(uuid())
-  webtrigger_url String
-  project_key    String?
-  user   User @relation(fields: [id], references: [user_id])
-}
-
-model GraphSnapshot {
-  snapshot_id  String       @id @default(uuid())
-  subtask_id   String
-  repo_id      String
-  commit_id    String?
-  language     String
-  graph_type   String
-  version      Int
-  created_at   DateTime     @default(now())
-  node_count   Int?
-  edge_count   Int?
-  s3_url       String?
-  status       String // e.g., 'stored','invalidated','expired'
-  // Relations
-  buildSubtask BuildSubtask @relation(fields: [subtask_id], references: [subtask_id], onDelete: Cascade)
-  nodes        GraphNode[]
-  edges        GraphEdge[]
-
-  @@index([subtask_id])
-  @@index([repo_id])
-  @@map("graph_snapshots")
-}
-
-model GraphNode {
-  node_id     String        @id @default(uuid())
-  snapshot_id String
-  type        String
-  name        String?
-  file_path   String?
-  commit_id   String?
-  metadata    Json?
-  // Relations
-  snapshot    GraphSnapshot @relation(fields: [snapshot_id], references: [snapshot_id], onDelete: Cascade)
-  outgoing    GraphEdge[]   @relation("EdgeSource")
-  incoming    GraphEdge[]   @relation("EdgeTarget")
-
-  @@index([snapshot_id])
-  @@index([name])
-  @@map("graph_nodes")
-}
-
-model GraphEdge {
-  edge_id     String        @id @default(uuid())
-  snapshot_id String
-  source_id   String
-  target_id   String
-  relation    String
-  metadata    Json?
-  // Relations
-  snapshot    GraphSnapshot @relation(fields: [snapshot_id], references: [snapshot_id], onDelete: Cascade)
-  source      GraphNode     @relation("EdgeSource", fields: [source_id], references: [node_id])
-  target      GraphNode     @relation("EdgeTarget", fields: [target_id], references: [node_id])
-
-  @@index([relation])
-  @@map("graph_edges")
-}
-
-// ENHANCED: Log model with diff data support
-model Log {
-  event_id        String     @id @default(uuid())
-  watchlist_id    String?
-  event_type      String
-  actor           String
-  timestamp       DateTime
-  payload         Json?
-  event_hash      String
-  prev_event_hash String?
-  diff_data       Json?
-  files_changed   Int?       @default(0)
-  lines_added     Int?       @default(0)
-  lines_deleted   Int?       @default(0)
-  repository      Watchlist? @relation(fields: [watchlist_id], references: [watchlist_id])
-
-  @@index([watchlist_id])
-  @@index([event_type])
-  @@index([timestamp])
-  @@map("logs")
-}
-
-model ContributorStats {
-  id                    String    @id @default(uuid())
-  watchlist_id          String
-  author_email          String
-  author_name           String?
-  total_commits         Int
-  avg_lines_added       Float
-  avg_lines_deleted     Float
-  avg_files_changed     Float
-  commit_time_histogram Json
-  last_commit_date      DateTime
-  stddev_lines_added    Float
-  stddev_lines_deleted  Float
-  stddev_files_changed  Float
-  typical_days_active   Json
-  created_at            DateTime  @default(now())
-  updated_at            DateTime  @updatedAt
-
-  repository            Watchlist @relation(fields: [watchlist_id], references: [watchlist_id], onDelete: Cascade)
-
-  @@unique([watchlist_id, author_email])
-  @@index([watchlist_id])
-  @@map("contributor_stats")
-}
-
-model RepoStats {
-  id                    String    @id @default(uuid())
-  watchlist_id          String
-  total_commits         Int
-  avg_lines_added       Float
-  avg_lines_deleted     Float
-  avg_files_changed     Float
-  stddev_lines_added    Float
-  stddev_lines_deleted  Float
-  stddev_files_changed  Float
-  commit_time_histogram Json
-  typical_days_active   Json
-  last_updated          DateTime  @default(now())
-  created_at            DateTime  @default(now())
-
-  repository            Watchlist @relation(fields: [watchlist_id], references: [watchlist_id], onDelete: Cascade)
-
-  @@unique([watchlist_id])
-  @@index([watchlist_id])
-  @@map("repo_stats")
-}
-
-model TempJira {
-  code            String    @unique
-  project_key     String
-  webtrigger_url  String
-  expires_at      DateTime
-
-  @@unique([webtrigger_url, project_key])
-}
-
-model WatchlistSbom {
-  id                   String    @id @default(uuid())
-  watchlist_id         String    @unique
-  sbom                 Json
-  created_at           DateTime  @default(now())
-  updated_at           DateTime  @default(now())
-
-  watchlist            Watchlist @relation(fields: [watchlist_id], references: [watchlist_id], onDelete: Cascade)
-  @@index([watchlist_id])
-}
-
-model UserWatchlistSbom {
-  id                   String    @id @default(uuid())
-  user_id              String    @unique
-  sbom                 Json
-  created_at           DateTime  @default(now())
-  updated_at           DateTime  @default(now())
-
-  user User     @relation(fields: [user_id], references: [user_id], onDelete: Cascade)
-  @@index([user_id])
 }
 
 model AIAnomaliesDetected {
@@ -977,5 +596,4 @@
 
   @@index([watchlist_id])
   @@map("vulnerability_summaries")
->>>>>>> 6ea3ecc2
 }