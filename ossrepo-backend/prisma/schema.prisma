--- conflicted
+++ resolved
@@ -172,11 +172,7 @@
   repoStats                        RepoStats?
   alertTriggered                   AlertTriggered[]
   sbom                             WatchlistSbom?
-<<<<<<< HEAD
-  aiAnomaliesDetected             AIAnomaliesDetected[]
-=======
   aiAnomaliesDetected              AIAnomaliesDetected[]
->>>>>>> 9c233e55
   vulnerabilities                  Vulnerability[]
   vulnerabilitySummary             VulnerabilitySummary?
 }
@@ -560,10 +556,7 @@
 
   user User     @relation(fields: [user_id], references: [user_id], onDelete: Cascade)
   @@index([user_id])
-<<<<<<< HEAD
-=======
-
->>>>>>> 9c233e55
+
 }
 
 model AIAnomaliesDetected {
