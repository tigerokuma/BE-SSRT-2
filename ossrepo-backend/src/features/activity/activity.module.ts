--- conflicted
+++ resolved
@@ -34,12 +34,9 @@
     PrismaModule,
     QueueModule,
     HttpModule,
-<<<<<<< HEAD
     GraphModule,
-=======
     SbomModule,
     AlertModule,
->>>>>>> 2b7d0350
   ],
   controllers: [ActivityController],
   providers: [
