// src/app.module.ts
import {Module} from '@nestjs/common';
import {WatchlistModule} from './features/watchlist/watchlist.module';
import {PrismaModule} from './common/prisma/prisma.module';
import {GraphModule} from './features/graph/graph.module';
import {ConfigModule} from '@nestjs/config';
import {PackagesModule} from './features/packages/packages.module';
import { UserModule } from './features/user/user.module';
<<<<<<< HEAD
import { AlertModule } from './features/alert/alert.module';
=======
import { AuthModule } from './features/auth/auth.module';
import { SbomModule } from './features/sbom/sbom.module';
>>>>>>> 882ec2f0

@Module({
    imports: [
        ConfigModule.forRoot({
            isGlobal: true, // Loads .env automatically
        }),
        ConfigModule,
        PackagesModule,
        WatchlistModule,
<<<<<<< HEAD
        AlertModule,
=======
        SbomModule,
>>>>>>> 882ec2f0
        PrismaModule,
        GraphModule,
        UserModule,
        AuthModule
    ],
})
export class AppModule {
}<|MERGE_RESOLUTION|>--- conflicted
+++ resolved
@@ -6,12 +6,10 @@
 import {ConfigModule} from '@nestjs/config';
 import {PackagesModule} from './features/packages/packages.module';
 import { UserModule } from './features/user/user.module';
-<<<<<<< HEAD
 import { AlertModule } from './features/alert/alert.module';
-=======
 import { AuthModule } from './features/auth/auth.module';
 import { SbomModule } from './features/sbom/sbom.module';
->>>>>>> 882ec2f0
+
 
 @Module({
     imports: [
@@ -21,11 +19,8 @@
         ConfigModule,
         PackagesModule,
         WatchlistModule,
-<<<<<<< HEAD
         AlertModule,
-=======
         SbomModule,
->>>>>>> 882ec2f0
         PrismaModule,
         GraphModule,
         UserModule,
