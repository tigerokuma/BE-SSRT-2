import { Injectable } from '@nestjs/common';
import { PackageSearchService } from './package-search.service';
import { PackageCardDto, PackageDetailsDto } from '../dto/packages.dto';

@Injectable()
export class PackagesService {
  constructor(private readonly packageSearchService: PackageSearchService) {}

  async searchPackages(name: string): Promise<PackageCardDto[]> {
    const packages = await this.packageSearchService.searchPackages(name);
    return packages.map(pkg => this.transformToCard(pkg));
  }

  async getPackage(name: string, view: 'summary' | 'details'): Promise<PackageCardDto | PackageDetailsDto | null> {
    const packageData = await this.packageSearchService.getPackageDetails(name);
    
    if (!packageData) return null;
    
    return view === 'details' 
      ? this.transformToDetails(packageData)
      : this.transformToCard(packageData);
  }

  async forceRefreshCache(repoUrl?: string): Promise<{ clearedCount?: number; refreshed?: boolean }> {
    return await this.packageSearchService.forceRefreshCache(repoUrl);
  }

  // OSV Vulnerability methods for advanced use cases
  async getPackageVulnerabilities(name: string) {
    return await this.packageSearchService.getPackageVulnerabilities(name);
  }

  async searchVulnerabilities(packageName: string) {
    return await this.packageSearchService.searchVulnerabilities(packageName);
  }

  // Transform to card format (NPM data only - no GitHub fields)
  private transformToCard(pkg: any): PackageCardDto {
    return {
      name: pkg.package_name,
      description: pkg.description || '',
      keywords: pkg.keywords || [],
      downloads: pkg.downloads || 0,
      maintainers: pkg.maintainers || [],
      last_updated: pkg.last_updated ? new Date(pkg.last_updated).toISOString().split('T')[0] : '',
      version: pkg.version || '',
      license: pkg.license || '',
      osv_vulnerabilities: pkg.osv_vulnerabilities || []
    };
  }

  // Transform to details format (NPM + GitHub data)
  private transformToDetails(pkg: any): PackageDetailsDto {
    return {
      // All card fields (NPM data)
      name: pkg.package_name,
      description: pkg.description || '',
      keywords: pkg.keywords || [],
      downloads: pkg.downloads || 0,
      maintainers: pkg.maintainers || [],
      last_updated: pkg.last_updated ? new Date(pkg.last_updated).toISOString().split('T')[0] : '',
      version: pkg.version || '',
      license: pkg.license || '',
<<<<<<< HEAD
      vulnerabilities: pkg.vulnerabilities || [],
=======
>>>>>>> 8d6d39d4
      osv_vulnerabilities: pkg.osv_vulnerabilities || [],
      package_id: pkg.package_id || '',
      published: pkg.published_at ? new Date(pkg.published_at).toISOString().split('T')[0] : '',
      published_at: pkg.published_at,
      risk_score: pkg.risk_score || 0,
      npm_url: pkg.npm_url || '',
      // Optional GitHub fields (only included if available)
      ...(pkg.repo_url && { repo_url: pkg.repo_url }),
      ...(pkg.githubRepo?.repo_name && { repo_name: pkg.githubRepo.repo_name }),
      ...(pkg.homepage && { homepage: pkg.homepage }),
      ...(pkg.githubRepo?.stars && { stars: pkg.githubRepo.stars }),
      ...(pkg.githubRepo?.forks && { forks: pkg.githubRepo.forks }),
      ...(pkg.githubRepo?.contributors && { contributors: pkg.githubRepo.contributors })
    };
  }
} <|MERGE_RESOLUTION|>--- conflicted
+++ resolved
@@ -61,10 +61,6 @@
       last_updated: pkg.last_updated ? new Date(pkg.last_updated).toISOString().split('T')[0] : '',
       version: pkg.version || '',
       license: pkg.license || '',
-<<<<<<< HEAD
-      vulnerabilities: pkg.vulnerabilities || [],
-=======
->>>>>>> 8d6d39d4
       osv_vulnerabilities: pkg.osv_vulnerabilities || [],
       package_id: pkg.package_id || '',
       published: pkg.published_at ? new Date(pkg.published_at).toISOString().split('T')[0] : '',
