--- conflicted
+++ resolved
@@ -38,12 +38,8 @@
         maintainers: packageData.maintainers || [],
         risk_score: packageData.risk_score,
         repo_url: packageData.repo_url,
-<<<<<<< HEAD
+        has_osvvulnerabilities: packageData.has_osvvulnerabilities,
         fetched_at: new Date(),
-=======
-        has_osvvulnerabilities: packageData.has_osvvulnerabilities,
-        fetched_at: new Date()
->>>>>>> 9c233e55
       },
       create: {
         package_name: packageData.package_name!,
@@ -59,14 +55,9 @@
         maintainers: packageData.maintainers || [],
         risk_score: packageData.risk_score,
         repo_url: packageData.repo_url,
-<<<<<<< HEAD
-        fetched_at: new Date(),
-      },
-=======
         has_osvvulnerabilities: packageData.has_osvvulnerabilities || false,
         fetched_at: new Date()
       }
->>>>>>> 9c233e55
     });
   }
 
