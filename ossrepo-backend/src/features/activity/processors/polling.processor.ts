--- conflicted
+++ resolved
@@ -323,13 +323,8 @@
       try {
         this.logger.log(`🔍 Trying clone depth ${depth} for ${owner}/${repo}`);
         
-<<<<<<< HEAD
         // Clone with current depth
         const repoPath = await this.gitManager.cloneRepository(owner, repo, branch, depth);
-=======
-        // Use the same approach as repository setup - clone with --no-checkout
-        const repoPath = await this.cloneWithNoCheckout(owner, repo, branch, depth);
->>>>>>> 3947d598
         
         // Better SHA checking - try multiple approaches
         const { exec } = require('child_process');
